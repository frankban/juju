--- conflicted
+++ resolved
@@ -16,33 +16,42 @@
     SimpleEnvironment,
     _temp_env,
     )
+from utility import (
+    temp_dir,
+)
 
 
 class TestDumping_env(TestCase):
 
     def test_dumping_env_exception(self):
         client = EnvJujuClient(SimpleEnvironment('env'), '5', '4')
-        with patch.object(client, 'destroy_environment') as de_mock:
-            with patch('subprocess.check_call') as cc_mock:
-                with patch('deploy_stack.copy_remote_logs') as crl_mock:
-                    with patch('glob.glob', return_value=[]) as glob_mock:
+        with temp_dir() as log_dir:
+            with patch.object(client, 'destroy_environment') as de_mock:
+                with patch('subprocess.check_call', autospec=True) as cc_mock:
+                    with patch('deploy_stack.copy_remote_logs') as crl_mock:
                         with self.assertRaises(ValueError):
-                            with dumping_env(client, 'foo', 'bar'):
+                            with dumping_env(client, 'a-hostname', log_dir):
                                 raise ValueError
-        crl_mock.assert_called_once_with('foo', 'bar')
+            crl_mock.assert_called_once_with('a-hostname', log_dir)
+        self.assertEquals(cc_mock.call_count, 0)
         de_mock.assert_called_once_with()
 
+
     def test_dumping_env_success(self):
+        def _fake_remote_logs(remote, directory):
+            with open(os.path.join(directory, 'fake.log'), 'w') as f:
+                f.write('log contents')
         client = EnvJujuClient(SimpleEnvironment('env'), '5', '4')
-        with patch.object(client, 'destroy_environment') as de_mock:
-            with patch('subprocess.check_call') as cc_mock:
-                with patch('deploy_stack.copy_remote_logs') as crl_mock:
-                    with patch('glob.glob', return_value=['log']) as glob_mock:
-                        with dumping_env(client, 'foo', 'bar'):
+        with temp_dir() as log_dir:
+            with patch.object(client, 'destroy_environment') as de_mock:
+                with patch('subprocess.check_call', autospec=True) as cc_mock:
+                    with patch('deploy_stack.copy_remote_logs', autospec=True,
+                           side_effect=_fake_remote_logs) as crl_mock:
+                        with dumping_env(client, 'a-hostname', log_dir):
                             pass
-        crl_mock.assert_called_once_with('foo', 'bar')
-<<<<<<< HEAD
-        cc_mock.assert_called_once_with(['gzip', '-f'])
+            crl_mock.assert_called_once_with('a-hostname', log_dir)
+            log_path = os.path.join(log_dir, 'fake.log')
+            cc_mock.assert_called_once_with(['gzip', '-f', log_path])
         self.assertEqual(de_mock.call_count, 0)
 
 
@@ -90,8 +99,4 @@
             with patch('subprocess.check_output', return_value='1.18.73'):
                 initial, other, released = get_clients('foo', 'bar', 'baz',
                                                        'qux', True, None)
-        self.assertTrue('tools-metadata-url' not in initial.env.config)
-=======
-        cc_mock.assert_called_once_with(['gzip', '-f', 'log'])
-        self.assertEqual(de_mock.call_count, 0)
->>>>>>> aa85ed28
+        self.assertTrue('tools-metadata-url' not in initial.env.config)