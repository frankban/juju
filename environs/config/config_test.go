// Copyright 2012, 2013 Canonical Ltd.
// Licensed under the AGPLv3, see LICENCE file for details.

package config_test

import (
	"fmt"
	"regexp"
	stdtesting "testing"
	"time"

	"github.com/loggo/loggo"
	gc "launchpad.net/gocheck"

	"launchpad.net/juju-core/cert"
	"launchpad.net/juju-core/environs/config"
	"launchpad.net/juju-core/juju/osenv"
	"launchpad.net/juju-core/schema"
	"launchpad.net/juju-core/testing"
	jc "launchpad.net/juju-core/testing/checkers"
	"launchpad.net/juju-core/testing/testbase"
	"launchpad.net/juju-core/version"
)

func Test(t *stdtesting.T) {
	gc.TestingT(t)
}

type ConfigSuite struct {
	testbase.LoggingSuite
	home string
}

var _ = gc.Suite(&ConfigSuite{})

func (s *ConfigSuite) SetUpTest(c *gc.C) {
	s.LoggingSuite.SetUpTest(c)
	// Make sure that the defaults are used, which
	// is <root>=WARNING
	loggo.ResetLoggers()
}

// sampleConfig holds a configuration with all required
// attributes set.
var sampleConfig = testing.Attrs{
	"type":                      "my-type",
	"name":                      "my-name",
	"authorized-keys":           testing.FakeAuthKeys,
	"firewall-mode":             config.FwInstance,
	"admin-secret":              "foo",
	"unknown":                   "my-unknown",
	"ca-cert":                   caCert,
	"ssl-hostname-verification": true,
	"development":               false,
	"state-port":                1234,
	"api-port":                  4321,
	"syslog-port":               2345,
	"default-series":            "precise",
}

type configTest struct {
	about       string
	useDefaults config.Defaulting
	attrs       map[string]interface{}
	err         string
}

var configTests = []configTest{
	{
		about:       "The minimum good configuration",
		useDefaults: config.UseDefaults,
		attrs: testing.Attrs{
			"type": "my-type",
			"name": "my-name",
		},
	}, {
		about:       "Metadata URLs",
		useDefaults: config.UseDefaults,
		attrs: testing.Attrs{
			"type":               "my-type",
			"name":               "my-name",
			"image-metadata-url": "image-url",
			"tools-metadata-url": "tools-metadata-url-value",
		},
	}, {
		about:       "Deprecated tools metadata URL used",
		useDefaults: config.UseDefaults,
		attrs: testing.Attrs{
			"type":      "my-type",
			"name":      "my-name",
			"tools-url": "tools-metadata-url-value",
		},
	}, {
		about:       "Deprecated tools metadata URL ignored",
		useDefaults: config.UseDefaults,
		attrs: testing.Attrs{
			"type":               "my-type",
			"name":               "my-name",
			"tools-metadata-url": "tools-metadata-url-value",
			"tools-url":          "ignore-me",
		},
	}, {
		about:       "Explicit series",
		useDefaults: config.UseDefaults,
		attrs: testing.Attrs{
			"type":           "my-type",
			"name":           "my-name",
			"default-series": "my-series",
		},
	}, {
		about:       "Implicit series with empty value",
		useDefaults: config.UseDefaults,
		attrs: testing.Attrs{
			"type":           "my-type",
			"name":           "my-name",
			"default-series": "",
		},
	}, {
		about:       "Explicit logging",
		useDefaults: config.UseDefaults,
		attrs: testing.Attrs{
			"type":           "my-type",
			"name":           "my-name",
			"logging-config": "juju=INFO",
		},
	}, {
		about:       "Explicit authorized-keys",
		useDefaults: config.UseDefaults,
		attrs: testing.Attrs{
			"type":            "my-type",
			"name":            "my-name",
			"authorized-keys": testing.FakeAuthKeys,
		},
	}, {
		about:       "Load authorized-keys from path",
		useDefaults: config.UseDefaults,
		attrs: testing.Attrs{
			"type":                 "my-type",
			"name":                 "my-name",
			"authorized-keys-path": "~/.ssh/authorized_keys2",
		},
	}, {
		about:       "CA cert & key from path",
		useDefaults: config.UseDefaults,
		attrs: testing.Attrs{
			"type":                "my-type",
			"name":                "my-name",
			"ca-cert-path":        "cacert2.pem",
			"ca-private-key-path": "cakey2.pem",
		},
	}, {
		about:       "CA cert & key from path; cert attribute set too",
		useDefaults: config.UseDefaults,
		attrs: testing.Attrs{
			"type":                "my-type",
			"name":                "my-name",
			"ca-cert-path":        "cacert2.pem",
			"ca-cert":             "ignored",
			"ca-private-key-path": "cakey2.pem",
		},
	}, {
		about:       "CA cert & key from ~ path",
		useDefaults: config.UseDefaults,
		attrs: testing.Attrs{
			"type":                "my-type",
			"name":                "my-name",
			"ca-cert-path":        "~/othercert.pem",
			"ca-private-key-path": "~/otherkey.pem",
		},
	}, /* {
		about: "CA cert only from ~ path",
		useDefaults: config.UseDefaults,
		attrs: testing.Attrs{
			"type":           "my-type",
			"name":           "my-name",
			"ca-cert-path":   "~/othercert.pem",
			"ca-private-key": "",
		},
	}, {
		about: "CA cert only as attribute",
		useDefaults: config.UseDefaults,
		attrs: testing.Attrs{
			"type":           "my-type",
			"name":           "my-name",
			"ca-cert":        caCert,
			"ca-private-key": "",
		},
	}, */{
		about:       "CA cert and key as attributes",
		useDefaults: config.UseDefaults,
		attrs: testing.Attrs{
			"type":           "my-type",
			"name":           "my-name",
			"ca-cert":        caCert,
			"ca-private-key": caKey,
		},
	}, {
		about:       "Mismatched CA cert and key",
		useDefaults: config.UseDefaults,
		attrs: testing.Attrs{
			"type":           "my-type",
			"name":           "my-name",
			"ca-cert":        caCert,
			"ca-private-key": caKey2,
		},
		err: "bad CA certificate/key in configuration: crypto/tls: private key does not match public key",
	}, {
		about:       "Invalid CA cert",
		useDefaults: config.UseDefaults,
		attrs: testing.Attrs{
			"type":    "my-type",
			"name":    "my-name",
			"ca-cert": invalidCACert,
		},
		err: `bad CA certificate/key in configuration: (asn1:|ASN\.1) syntax error:.*`,
	}, {
		about:       "Invalid CA key",
		useDefaults: config.UseDefaults,
		attrs: testing.Attrs{
			"type":           "my-type",
			"name":           "my-name",
			"ca-cert":        caCert,
			"ca-private-key": invalidCAKey,
		},
		err: "bad CA certificate/key in configuration: crypto/tls:.*",
	}, /* {
		about: "No CA cert or key",
		useDefaults: config.UseDefaults,
		attrs: testing.Attrs{
			"type":           "my-type",
			"name":           "my-name",
			"ca-cert":        "",
			"ca-private-key": "",
		},
	}, {
		about: "CA key but no cert",
		useDefaults: config.UseDefaults,
		attrs: testing.Attrs{
			"type":           "my-type",
			"name":           "my-name",
			"ca-cert":        "",
			"ca-private-key": caKey,
		},
		err: "bad CA certificate/key in configuration: crypto/tls:.*",
	}, {
		about: "No CA key",
		useDefaults: config.UseDefaults,
		attrs: testing.Attrs{
			"type":           "my-type",
			"name":           "my-name",
			"ca-cert":        "foo",
			"ca-private-key": "",
		},
		err: "bad CA certificate/key in configuration: no certificates found",
	}, */{
		about:       "CA cert specified as non-existent file",
		useDefaults: config.UseDefaults,
		attrs: testing.Attrs{
			"type":         "my-type",
			"name":         "my-name",
			"ca-cert-path": "no-such-file",
		},
		err: `open .*\.juju/no-such-file: .*`,
	}, {
		about:       "CA key specified as non-existent file",
		useDefaults: config.UseDefaults,
		attrs: testing.Attrs{
			"type":                "my-type",
			"name":                "my-name",
			"ca-private-key-path": "no-such-file",
		},
		err: `open .*\.juju/no-such-file: .*`,
	}, {
		about:       "Specified agent version",
		useDefaults: config.UseDefaults,
		attrs: testing.Attrs{
			"type":            "my-type",
			"name":            "my-name",
			"authorized-keys": testing.FakeAuthKeys,
			"agent-version":   "1.2.3",
		},
	}, {
		about:       "Specified development flag",
		useDefaults: config.UseDefaults,
		attrs: testing.Attrs{
			"type":            "my-type",
			"name":            "my-name",
			"authorized-keys": testing.FakeAuthKeys,
			"development":     true,
		},
	}, {
		about:       "Specified admin secret",
		useDefaults: config.UseDefaults,
		attrs: testing.Attrs{
			"type":            "my-type",
			"name":            "my-name",
			"authorized-keys": testing.FakeAuthKeys,
			"development":     false,
			"admin-secret":    "pork",
		},
	}, {
		about:       "Invalid development flag",
		useDefaults: config.UseDefaults,
		attrs: testing.Attrs{
			"type":            "my-type",
			"name":            "my-name",
			"authorized-keys": testing.FakeAuthKeys,
			"development":     "invalid",
		},
		err: `development: expected bool, got string\("invalid"\)`,
	}, {
		about:       "Invalid agent version",
		useDefaults: config.UseDefaults,
		attrs: testing.Attrs{
			"type":            "my-type",
			"name":            "my-name",
			"authorized-keys": testing.FakeAuthKeys,
			"agent-version":   "2",
		},
		err: `invalid agent version in environment configuration: "2"`,
	}, {
		about:       "Missing type",
		useDefaults: config.UseDefaults,
		attrs: testing.Attrs{
			"name": "my-name",
		},
		err: "type: expected string, got nothing",
	}, {
		about:       "Empty type",
		useDefaults: config.UseDefaults,
		attrs: testing.Attrs{
			"name": "my-name",
			"type": "",
		},
		err: "empty type in environment configuration",
	}, {
		about:       "Missing name",
		useDefaults: config.UseDefaults,
		attrs: testing.Attrs{
			"type": "my-type",
		},
		err: "name: expected string, got nothing",
	}, {
		about:       "Bad name, no slash",
		useDefaults: config.UseDefaults,
		attrs: testing.Attrs{
			"name": "foo/bar",
			"type": "my-type",
		},
		err: "environment name contains unsafe characters",
	}, {
		about:       "Bad name, no backslash",
		useDefaults: config.UseDefaults,
		attrs: testing.Attrs{
			"name": "foo\\bar",
			"type": "my-type",
		},
		err: "environment name contains unsafe characters",
	}, {
		about:       "Empty name",
		useDefaults: config.UseDefaults,
		attrs: testing.Attrs{
			"type": "my-type",
			"name": "",
		},
		err: "empty name in environment configuration",
	}, {
		about:       "Default firewall mode",
		useDefaults: config.UseDefaults,
		attrs: testing.Attrs{
			"type": "my-type",
			"name": "my-name",
		},
	}, {
		about:       "Empty firewall mode",
		useDefaults: config.UseDefaults,
		attrs: testing.Attrs{
			"type":          "my-type",
			"name":          "my-name",
			"firewall-mode": "",
		},
	}, {
		about:       "Instance firewall mode",
		useDefaults: config.UseDefaults,
		attrs: testing.Attrs{
			"type":          "my-type",
			"name":          "my-name",
			"firewall-mode": config.FwInstance,
		},
	}, {
		about:       "Global firewall mode",
		useDefaults: config.UseDefaults,
		attrs: testing.Attrs{
			"type":          "my-type",
			"name":          "my-name",
			"firewall-mode": config.FwGlobal,
		},
	}, {
		about:       "Illegal firewall mode",
		useDefaults: config.UseDefaults,
		attrs: testing.Attrs{
			"type":          "my-type",
			"name":          "my-name",
			"firewall-mode": "illegal",
		},
		err: "invalid firewall mode in environment configuration: .*",
	}, {
		about:       "ssl-hostname-verification off",
		useDefaults: config.UseDefaults,
		attrs: testing.Attrs{
			"type": "my-type",
			"name": "my-name",
			"ssl-hostname-verification": false,
		},
	}, {
		about:       "ssl-hostname-verification incorrect",
		useDefaults: config.UseDefaults,
		attrs: testing.Attrs{
			"type": "my-type",
			"name": "my-name",
			"ssl-hostname-verification": "yes please",
		},
		err: `ssl-hostname-verification: expected bool, got string\("yes please"\)`,
	}, {
		about:       "provisioner-safe-mode off",
		useDefaults: config.UseDefaults,
		attrs: testing.Attrs{
			"type":                  "my-type",
			"name":                  "my-name",
			"provisioner-safe-mode": false,
		},
	}, {
		about:       "provisioner-safe-mode on",
		useDefaults: config.UseDefaults,
		attrs: testing.Attrs{
			"type":                  "my-type",
			"name":                  "my-name",
			"provisioner-safe-mode": true,
		},
	}, {
		about:       "provisioner-safe-mode incorrect",
		useDefaults: config.UseDefaults,
		attrs: testing.Attrs{
			"type":                  "my-type",
			"name":                  "my-name",
			"provisioner-safe-mode": "yes please",
		},
		err: `provisioner-safe-mode: expected bool, got string\("yes please"\)`,
	}, {
		about:       "default image stream",
		useDefaults: config.UseDefaults,
		attrs: testing.Attrs{
			"type": "my-type",
			"name": "my-name",
		},
	}, {
		about:       "explicit image stream",
		useDefaults: config.UseDefaults,
		attrs: testing.Attrs{
			"type":         "my-type",
			"name":         "my-name",
			"image-stream": "daily",
		},
	}, {
		about:       "Explicit state port",
		useDefaults: config.UseDefaults,
		attrs: testing.Attrs{
			"type":       "my-type",
			"name":       "my-name",
			"state-port": 37042,
		},
	}, {
		about:       "Invalid state port",
		useDefaults: config.UseDefaults,
		attrs: testing.Attrs{
			"type":       "my-type",
			"name":       "my-name",
			"state-port": "illegal",
		},
		err: `state-port: expected number, got string\("illegal"\)`,
	}, {
		about:       "Explicit API port",
		useDefaults: config.UseDefaults,
		attrs: testing.Attrs{
			"type":     "my-type",
			"name":     "my-name",
			"api-port": 77042,
		},
	}, {
		about:       "Invalid API port",
		useDefaults: config.UseDefaults,
		attrs: testing.Attrs{
			"type":     "my-type",
			"name":     "my-name",
			"api-port": "illegal",
		},
		err: `api-port: expected number, got string\("illegal"\)`,
	}, {
		about:       "Explicit syslog port",
		useDefaults: config.UseDefaults,
		attrs: testing.Attrs{
			"type":        "my-type",
			"name":        "my-name",
			"syslog-port": 3456,
		},
	}, {
		about:       "Invalid syslog port",
		useDefaults: config.UseDefaults,
		attrs: testing.Attrs{
			"type":        "my-type",
			"name":        "my-name",
			"syslog-port": "illegal",
		},
		err: `syslog-port: expected number, got string\("illegal"\)`,
	}, {
		about:       "Explicit bootstrap timeout",
		useDefaults: config.UseDefaults,
		attrs: testing.Attrs{
			"type":              "my-type",
			"name":              "my-name",
			"bootstrap-timeout": 300,
		},
	}, {
		about:       "Invalid bootstrap timeout",
		useDefaults: config.UseDefaults,
		attrs: testing.Attrs{
			"type":              "my-type",
			"name":              "my-name",
			"bootstrap-timeout": "illegal",
		},
		err: `bootstrap-timeout: expected number, got string\("illegal"\)`,
	}, {
		about:       "Explicit bootstrap retry delay",
		useDefaults: config.UseDefaults,
		attrs: testing.Attrs{
			"type":                  "my-type",
			"name":                  "my-name",
			"bootstrap-retry-delay": 5,
		},
	}, {
		about:       "Invalid bootstrap retry delay",
		useDefaults: config.UseDefaults,
		attrs: testing.Attrs{
			"type":                  "my-type",
			"name":                  "my-name",
			"bootstrap-retry-delay": "illegal",
		},
		err: `bootstrap-retry-delay: expected number, got string\("illegal"\)`,
	}, {
		about:       "Explicit bootstrap addresses delay",
		useDefaults: config.UseDefaults,
		attrs: testing.Attrs{
			"type": "my-type",
			"name": "my-name",
			"bootstrap-addresses-delay": 15,
		},
	}, {
		about:       "Invalid bootstrap addresses delay",
		useDefaults: config.UseDefaults,
		attrs: testing.Attrs{
			"type": "my-type",
			"name": "my-name",
			"bootstrap-addresses-delay": "illegal",
		},
		err: `bootstrap-addresses-delay: expected number, got string\("illegal"\)`,
	}, {
		about:       "Invalid logging configuration",
		useDefaults: config.UseDefaults,
		attrs: testing.Attrs{
			"type":           "my-type",
			"name":           "my-name",
			"logging-config": "foo=bar",
		},
		err: `unknown severity level "bar"`,
	}, {
		about:       "Sample configuration",
		useDefaults: config.UseDefaults,
		attrs:       sampleConfig,
	}, {
		about:       "No defaults: sample configuration",
		useDefaults: config.NoDefaults,
		attrs:       sampleConfig,
	}, {
		about:       "No defaults: with ca-cert-path",
		useDefaults: config.NoDefaults,
		attrs:       sampleConfig.Merge(testing.Attrs{"ca-cert-path": "arble"}),
		err:         `attribute "ca-cert-path" is not allowed in configuration`,
	}, {
		about:       "No defaults: with ca-private-key-path",
		useDefaults: config.NoDefaults,
		attrs:       sampleConfig.Merge(testing.Attrs{"ca-private-key-path": "arble"}),
		err:         `attribute "ca-private-key-path" is not allowed in configuration`,
	}, {
		about:       "No defaults: with authorized-keys-path",
		useDefaults: config.NoDefaults,
		attrs:       sampleConfig.Merge(testing.Attrs{"authorized-keys-path": "arble"}),
		err:         `attribute "authorized-keys-path" is not allowed in configuration`,
	}, {
		about:       "No defaults: missing authorized-keys",
		useDefaults: config.NoDefaults,
		attrs:       sampleConfig.Delete("authorized-keys"),
		err:         `authorized-keys missing from environment configuration`,
	}, {
		about:       "Config settings from juju 1.13.3 actual installation",
		useDefaults: config.NoDefaults,
		attrs: map[string]interface{}{
			"name":                      "sample",
			"development":               false,
			"admin-secret":              "",
			"ssl-hostname-verification": true,
			"authorized-keys":           "ssh-rsa mykeys rog@rog-x220\n",
			"control-bucket":            "rog-some-control-bucket",
			"region":                    "us-east-1",
			"image-metadata-url":        "",
			"ca-private-key":            "",
			"default-series":            "precise",
			"tools-metadata-url":        "",
			"secret-key":                "a-secret-key",
			"access-key":                "an-access-key",
			"agent-version":             "1.13.2",
			"ca-cert":                   caCert,
			"firewall-mode":             "instance",
			"type":                      "ec2",
		},
	}, {
		about:       "Provider type null is replaced with manual",
		useDefaults: config.UseDefaults,
		attrs: testing.Attrs{
			"type": "null",
			"name": "my-name",
		},
	},
	authTokenConfigTest("token=value, tokensecret=value", true),
	authTokenConfigTest("token=value, ", true),
	authTokenConfigTest("token=value, \ttokensecret=value", true),
	authTokenConfigTest("", true),
	authTokenConfigTest("token=value, tokensecret=value, \t", true),
	authTokenConfigTest("=", false),
	authTokenConfigTest("tokenvalue", false),
	authTokenConfigTest("token=value, sometoken=", false),
	authTokenConfigTest("token==value", false),
	authTokenConfigTest(" token=value", false),
	authTokenConfigTest("=value", false),
	authTokenConfigTest("token=value, =z", false),
	authTokenConfigTest("token=value =z", false),
	authTokenConfigTest("\t", false),
	missingAttributeNoDefault("default-series"),
	missingAttributeNoDefault("firewall-mode"),
	missingAttributeNoDefault("development"),
	missingAttributeNoDefault("ssl-hostname-verification"),
	// TODO(rog) reinstate these tests when we can lose
	// backward compatibility with pre-1.13 config.
	// missingAttributeNoDefault("state-port"),
	// missingAttributeNoDefault("api-port"),
}

// authTokenConfigTest returns a config test that checks
// that a configuration with the given auth token
// will pass or fail, depending on the value of ok.
func authTokenConfigTest(token string, ok bool) configTest {
	var testName string
	var err string

	if ok {
		testName = fmt.Sprintf("Valid auth token test: %q", token)
	} else {
		testName = fmt.Sprintf("Invalid auth token test: %q", token)
		err = fmt.Sprintf("charm store auth token needs to be a set of key-value pairs, not %q", token)
	}

	return configTest{
		about:       testName,
		useDefaults: config.UseDefaults,
		attrs:       sampleConfig.Merge(testing.Attrs{"charm-store-auth": token}),
		err:         regexp.QuoteMeta(err),
	}
}

func missingAttributeNoDefault(attrName string) configTest {
	return configTest{
		about:       fmt.Sprintf("No default: missing %s", attrName),
		useDefaults: config.NoDefaults,
		attrs:       sampleConfig.Delete(attrName),
		err:         fmt.Sprintf("%s: expected [a-z]+, got nothing", attrName),
	}
}

type testFile struct {
	name, data string
}

func (*ConfigSuite) TestConfig(c *gc.C) {
	files := []testing.TestFile{
		{".ssh/id_dsa.pub", "dsa"},
		{".ssh/id_rsa.pub", "rsa\n"},
		{".ssh/identity.pub", "identity"},
		{".ssh/authorized_keys", "auth0\n# first\nauth1\n\n"},
		{".ssh/authorized_keys2", "auth2\nauth3\n"},

		{".juju/my-name-cert.pem", caCert},
		{".juju/my-name-private-key.pem", caKey},
		{".juju/cacert2.pem", caCert2},
		{".juju/cakey2.pem", caKey2},
		{"othercert.pem", caCert3},
		{"otherkey.pem", caKey3},
	}
	h := testing.MakeFakeHomeWithFiles(c, files)
	defer h.Restore()
	for i, test := range configTests {
		c.Logf("test %d. %s", i, test.about)
		test.check(c, h)
	}
}

var noCertFilesTests = []configTest{
	{
		about:       "Unspecified certificate and key",
		useDefaults: config.UseDefaults,
		attrs: testing.Attrs{
			"type":            "my-type",
			"name":            "my-name",
			"authorized-keys": testing.FakeAuthKeys,
		},
	}, {
		about:       "Unspecified certificate, specified key",
		useDefaults: config.UseDefaults,
		attrs: testing.Attrs{
			"type":            "my-type",
			"name":            "my-name",
			"authorized-keys": testing.FakeAuthKeys,
			"ca-private-key":  caKey,
		},
		err: "bad CA certificate/key in configuration: crypto/tls:.*",
	},
}

func (*ConfigSuite) TestConfigNoCertFiles(c *gc.C) {
	h := testing.MakeEmptyFakeHome(c)
	defer h.Restore()
	for i, test := range noCertFilesTests {
		c.Logf("test %d. %s", i, test.about)
		test.check(c, h)
	}
}

var emptyCertFilesTests = []configTest{
	{
		about:       "Cert unspecified; key specified",
		useDefaults: config.UseDefaults,
		attrs: testing.Attrs{
			"type":            "my-type",
			"name":            "my-name",
			"authorized-keys": testing.FakeAuthKeys,
			"ca-private-key":  caKey,
		},
		err: `file ".*/my-name-cert.pem" is empty`,
	}, {
		about:       "Cert and key unspecified",
		useDefaults: config.UseDefaults,
		attrs: testing.Attrs{
			"type":            "my-type",
			"name":            "my-name",
			"authorized-keys": testing.FakeAuthKeys,
		},
		err: `file ".*/my-name-cert.pem" is empty`,
	}, {
		about:       "Cert specified, key unspecified",
		useDefaults: config.UseDefaults,
		attrs: testing.Attrs{
			"type":            "my-type",
			"name":            "my-name",
			"authorized-keys": testing.FakeAuthKeys,
			"ca-cert":         caCert,
		},
		err: `file ".*/my-name-private-key.pem" is empty`,
	}, /* {
		about: "Cert and key specified as absent",
		useDefaults: config.UseDefaults,
		attrs: testing.Attrs{
			"type":            "my-type",
			"name":            "my-name",
			"authorized-keys": testing.FakeAuthKeys,
			"ca-cert":         "",
			"ca-private-key":  "",
		},
	}, {
		about: "Cert specified as absent",
		useDefaults: config.UseDefaults,
		attrs: testing.Attrs{
			"type":            "my-type",
			"name":            "my-name",
			"authorized-keys": testing.FakeAuthKeys,
			"ca-cert":         "",
		},
		err: "bad CA certificate/key in configuration: crypto/tls: .*",
	}, */
}

func (*ConfigSuite) TestConfigEmptyCertFiles(c *gc.C) {
	files := []testing.TestFile{
		{".juju/my-name-cert.pem", ""},
		{".juju/my-name-private-key.pem", ""},
	}
	h := testing.MakeFakeHomeWithFiles(c, files)
	defer h.Restore()

	for i, test := range emptyCertFilesTests {
		c.Logf("test %d. %s", i, test.about)
		test.check(c, h)
	}
}

func (test configTest) check(c *gc.C, home *testing.FakeHome) {
	cfg, err := config.New(test.useDefaults, test.attrs)
	if test.err != "" {
		c.Check(cfg, gc.IsNil)
		c.Assert(err, gc.ErrorMatches, test.err)
		return
	}
	c.Assert(err, gc.IsNil)

	typ, _ := test.attrs["type"].(string)
	// "null" has been deprecated in favour of "manual",
	// and is automatically switched.
	if typ == "null" {
		typ = "manual"
	}
	name, _ := test.attrs["name"].(string)
	c.Assert(cfg.Type(), gc.Equals, typ)
	c.Assert(cfg.Name(), gc.Equals, name)
	agentVersion, ok := cfg.AgentVersion()
	if s := test.attrs["agent-version"]; s != nil {
		c.Assert(ok, jc.IsTrue)
		c.Assert(agentVersion, gc.Equals, version.MustParse(s.(string)))
	} else {
		c.Assert(ok, jc.IsFalse)
		c.Assert(agentVersion, gc.Equals, version.Zero)
	}

	if statePort, ok := test.attrs["state-port"]; ok {
		c.Assert(cfg.StatePort(), gc.Equals, statePort)
	}
	if apiPort, ok := test.attrs["api-port"]; ok {
		c.Assert(cfg.APIPort(), gc.Equals, apiPort)
	}
	if syslogPort, ok := test.attrs["syslog-port"]; ok {
		c.Assert(cfg.SyslogPort(), gc.Equals, syslogPort)
	}

	dev, _ := test.attrs["development"].(bool)
	c.Assert(cfg.Development(), gc.Equals, dev)

	if series, _ := test.attrs["default-series"].(string); series != "" {
		c.Assert(cfg.DefaultSeries(), gc.Equals, series)
	} else {
		c.Assert(cfg.DefaultSeries(), gc.Equals, config.DefaultSeries)
	}
	if m, _ := test.attrs["firewall-mode"].(string); m != "" {
		c.Assert(cfg.FirewallMode(), gc.Equals, m)
	}
	if secret, _ := test.attrs["admin-secret"].(string); secret != "" {
		c.Assert(cfg.AdminSecret(), gc.Equals, secret)
	}

	if path, _ := test.attrs["authorized-keys-path"].(string); path != "" {
		c.Assert(cfg.AuthorizedKeys(), gc.Equals, home.FileContents(c, path))
		c.Assert(cfg.AllAttrs()["authorized-keys-path"], gc.IsNil)
	} else if keys, _ := test.attrs["authorized-keys"].(string); keys != "" {
		c.Assert(cfg.AuthorizedKeys(), gc.Equals, keys)
	} else {
		// Content of all the files that are read by default.
		c.Assert(cfg.AuthorizedKeys(), gc.Equals, "dsa\nrsa\nidentity\n")
	}

	cert, certPresent := cfg.CACert()
	if path, _ := test.attrs["ca-cert-path"].(string); path != "" {
		c.Assert(certPresent, jc.IsTrue)
		c.Assert(string(cert), gc.Equals, home.FileContents(c, path))
	} else if v, ok := test.attrs["ca-cert"].(string); v != "" {
		c.Assert(certPresent, jc.IsTrue)
		c.Assert(string(cert), gc.Equals, v)
	} else if ok {
		c.Check(cert, gc.HasLen, 0)
		c.Assert(certPresent, jc.IsFalse)
	} else if bool(test.useDefaults) && home.FileExists(".juju/my-name-cert.pem") {
		c.Assert(certPresent, jc.IsTrue)
		c.Assert(string(cert), gc.Equals, home.FileContents(c, "my-name-cert.pem"))
	} else {
		c.Check(cert, gc.HasLen, 0)
		c.Assert(certPresent, jc.IsFalse)
	}

	key, keyPresent := cfg.CAPrivateKey()
	if path, _ := test.attrs["ca-private-key-path"].(string); path != "" {
		c.Assert(keyPresent, jc.IsTrue)
		c.Assert(string(key), gc.Equals, home.FileContents(c, path))
	} else if v, ok := test.attrs["ca-private-key"].(string); v != "" {
		c.Assert(keyPresent, jc.IsTrue)
		c.Assert(string(key), gc.Equals, v)
	} else if ok {
		c.Check(key, gc.HasLen, 0)
		c.Assert(keyPresent, jc.IsFalse)
	} else if bool(test.useDefaults) && home.FileExists(".juju/my-name-private-key.pem") {
		c.Assert(keyPresent, jc.IsTrue)
		c.Assert(string(key), gc.Equals, home.FileContents(c, "my-name-private-key.pem"))
	} else {
		c.Check(key, gc.HasLen, 0)
		c.Assert(keyPresent, jc.IsFalse)
	}

	if v, ok := test.attrs["ssl-hostname-verification"]; ok {
		c.Assert(cfg.SSLHostnameVerification(), gc.Equals, v)
	}

	if v, ok := test.attrs["provisioner-safe-mode"]; ok {
		c.Assert(cfg.ProvisionerSafeMode(), gc.Equals, v)
	} else {
		c.Assert(cfg.ProvisionerSafeMode(), gc.Equals, false)
	}
	sshOpts := cfg.BootstrapSSHOpts()
	test.assertDuration(
		c,
		"bootstrap-timeout",
		sshOpts.Timeout,
		config.DefaultBootstrapSSHTimeout,
	)
	test.assertDuration(
		c,
		"bootstrap-retry-delay",
		sshOpts.RetryDelay,
		config.DefaultBootstrapSSHRetryDelay,
	)
	test.assertDuration(
		c,
		"bootstrap-addresses-delay",
		sshOpts.AddressesDelay,
		config.DefaultBootstrapSSHAddressesDelay,
	)

	if v, ok := test.attrs["image-stream"]; ok {
		c.Assert(cfg.ImageStream(), gc.Equals, v)
	} else {
		c.Assert(cfg.ImageStream(), gc.Equals, "released")
	}

	url, urlPresent := cfg.ImageMetadataURL()
	if v, _ := test.attrs["image-metadata-url"].(string); v != "" {
		c.Assert(url, gc.Equals, v)
		c.Assert(urlPresent, jc.IsTrue)
	} else {
		c.Assert(urlPresent, jc.IsFalse)
	}
	toolsURL, urlPresent := cfg.ToolsURL()
	oldToolsURL, oldURLPresent := cfg.AllAttrs()["tools-url"]
	oldToolsURLAttrValue, oldURLAttrPresent := test.attrs["tools-url"]
	expectedToolsURLValue := test.attrs["tools-metadata-url"]
	if expectedToolsURLValue == nil {
		expectedToolsURLValue = oldToolsURLAttrValue
	}
	if expectedToolsURLValue != nil && expectedToolsURLValue != "" {
		c.Assert(expectedToolsURLValue, gc.Equals, "tools-metadata-url-value")
		c.Assert(toolsURL, gc.Equals, expectedToolsURLValue)
		c.Assert(urlPresent, jc.IsTrue)
		c.Assert(oldToolsURL, gc.Equals, expectedToolsURLValue)
		c.Assert(oldURLPresent, jc.IsTrue)
	} else {
		c.Assert(urlPresent, jc.IsFalse)
		c.Assert(oldURLAttrPresent, jc.IsFalse)
		c.Assert(oldToolsURL, gc.Equals, "")
	}
}

func (test configTest) assertDuration(c *gc.C, name string, actual time.Duration, defaultInSeconds int) {
	value, ok := test.attrs[name].(int)
	if !ok || value == 0 {
		c.Assert(actual, gc.Equals, time.Duration(defaultInSeconds)*time.Second)
	} else {
		c.Assert(actual, gc.Equals, time.Duration(value)*time.Second)
	}
}

func (s *ConfigSuite) TestConfigAttrs(c *gc.C) {
	// Normally this is handled by testing.FakeHome
	s.PatchEnvironment(osenv.JujuLoggingConfigEnvKey, "")
	attrs := map[string]interface{}{
		"type":                      "my-type",
		"name":                      "my-name",
		"authorized-keys":           testing.FakeAuthKeys,
		"firewall-mode":             config.FwInstance,
		"admin-secret":              "foo",
		"unknown":                   "my-unknown",
		"ca-cert":                   caCert,
		"ssl-hostname-verification": true,
		"development":               false,
		"provisioner-safe-mode":     false,
		"state-port":                1234,
		"api-port":                  4321,
		"syslog-port":               2345,
		"bootstrap-timeout":         3600,
		"bootstrap-retry-delay":     30,
		"bootstrap-addresses-delay": 10,
		"default-series":            "precise",
		"charm-store-auth":          "token=auth",
	}
	cfg, err := config.New(config.NoDefaults, attrs)
	c.Assert(err, gc.IsNil)

	// These attributes are added if not set.
	attrs["development"] = false
	attrs["default-series"] = config.DefaultSeries
	attrs["logging-config"] = "<root>=WARNING;unit=DEBUG"
	attrs["ca-private-key"] = ""
	attrs["image-metadata-url"] = ""
	attrs["tools-metadata-url"] = ""
	attrs["tools-url"] = ""
	attrs["image-stream"] = ""
	// Default firewall mode is instance
	attrs["firewall-mode"] = string(config.FwInstance)
	c.Assert(cfg.AllAttrs(), jc.DeepEquals, attrs)
	c.Assert(cfg.UnknownAttrs(), jc.DeepEquals, map[string]interface{}{"unknown": "my-unknown"})

	newcfg, err := cfg.Apply(map[string]interface{}{
		"name":        "new-name",
		"new-unknown": "my-new-unknown",
	})
	c.Assert(err, gc.IsNil)

	attrs["name"] = "new-name"
	attrs["new-unknown"] = "my-new-unknown"
	c.Assert(newcfg.AllAttrs(), jc.DeepEquals, attrs)
}

type validationTest struct {
	about string
	new   testing.Attrs
	old   testing.Attrs
	err   string
}

var validationTests = []validationTest{{
	about: "Can't change the type",
	new:   testing.Attrs{"type": "new-type"},
	err:   `cannot change type from "my-type" to "new-type"`,
}, {
	about: "Can't change the name",
	new:   testing.Attrs{"name": "new-name"},
	err:   `cannot change name from "my-name" to "new-name"`,
}, {
	about: "Can set agent version",
	new:   testing.Attrs{"agent-version": "1.9.13"},
}, {
	about: "Can change agent version",
	old:   testing.Attrs{"agent-version": "1.9.13"},
	new:   testing.Attrs{"agent-version": "1.9.27"},
}, {
	about: "Can't clear agent version",
	old:   testing.Attrs{"agent-version": "1.9.27"},
	err:   `cannot clear agent-version`,
}, {
	about: "Can't change the firewall-mode",
	old:   testing.Attrs{"firewall-mode": config.FwGlobal},
	new:   testing.Attrs{"firewall-mode": config.FwInstance},
	err:   `cannot change firewall-mode from "global" to "instance"`,
}, {
	about: "Cannot change the state-port",
	old:   testing.Attrs{"state-port": config.DefaultStatePort},
	new:   testing.Attrs{"state-port": 42},
	err:   `cannot change state-port from 37017 to 42`,
}, {
	about: "Cannot change the api-port",
	old:   testing.Attrs{"api-port": config.DefaultAPIPort},
	new:   testing.Attrs{"api-port": 42},
	err:   `cannot change api-port from 17070 to 42`,
}, {
	about: "Can change the state-port from explicit-default to implicit-default",
	old:   testing.Attrs{"state-port": config.DefaultStatePort},
}, {
	about: "Can change the api-port from explicit-default to implicit-default",
	old:   testing.Attrs{"api-port": config.DefaultAPIPort},
}, {
	about: "Can change the state-port from implicit-default to explicit-default",
	new:   testing.Attrs{"state-port": config.DefaultStatePort},
}, {
	about: "Can change the api-port from implicit-default to explicit-default",
	new:   testing.Attrs{"api-port": config.DefaultAPIPort},
}, {
	about: "Cannot change the state-port from implicit-default to different value",
	new:   testing.Attrs{"state-port": 42},
	err:   `cannot change state-port from 37017 to 42`,
}, {
	about: "Cannot change the api-port from implicit-default to different value",
	new:   testing.Attrs{"api-port": 42},
	err:   `cannot change api-port from 17070 to 42`,
<<<<<<< HEAD
}, {
	about: "Cannot change the syslog-port from implicit-default to different value",
	new:   testing.Attrs{"syslog-port": 42},
	err:   `cannot change syslog-port from 514 to 42`,
}, {
	about: "Cannot change the bootstrap-timeout from implicit-default to different value",
	new:   testing.Attrs{"bootstrap-timeout": 5},
	err:   `cannot change bootstrap-timeout from 600 to 5`,
=======
>>>>>>> db2853fb
}}

func (*ConfigSuite) TestValidateChange(c *gc.C) {
	files := []testing.TestFile{
		{".ssh/identity.pub", "identity"},
	}
	h := testing.MakeFakeHomeWithFiles(c, files)
	defer h.Restore()

	for i, test := range validationTests {
		c.Logf("test %d: %s", i, test.about)
		newConfig := newTestConfig(c, test.new)
		oldConfig := newTestConfig(c, test.old)
		err := config.Validate(newConfig, oldConfig)
		if test.err == "" {
			c.Assert(err, gc.IsNil)
		} else {
			c.Assert(err, gc.ErrorMatches, test.err)
		}
	}
}

func makeFakeHome(c *gc.C) *testing.FakeHome {
	return testing.MakeFakeHomeWithFiles(c, []testing.TestFile{
		{".ssh/id_rsa.pub", "rsa\n"},
		{".juju/myenv-cert.pem", caCert},
		{".juju/myenv-private-key.pem", caKey},
	})
}

func (*ConfigSuite) TestValidateUnknownAttrs(c *gc.C) {
	defer makeFakeHome(c).Restore()
	cfg, err := config.New(config.UseDefaults, map[string]interface{}{
		"name":    "myenv",
		"type":    "other",
		"known":   "this",
		"unknown": "that",
	})

	// No fields: all attrs passed through.
	attrs, err := cfg.ValidateUnknownAttrs(nil, nil)
	c.Assert(err, gc.IsNil)
	c.Assert(attrs, gc.DeepEquals, map[string]interface{}{
		"known":   "this",
		"unknown": "that",
	})

	// Valid field: that and other attrs passed through.
	fields := schema.Fields{"known": schema.String()}
	attrs, err = cfg.ValidateUnknownAttrs(fields, nil)
	c.Assert(err, gc.IsNil)
	c.Assert(attrs, gc.DeepEquals, map[string]interface{}{
		"known":   "this",
		"unknown": "that",
	})

	// Default field: inserted.
	fields["default"] = schema.String()
	defaults := schema.Defaults{"default": "the other"}
	attrs, err = cfg.ValidateUnknownAttrs(fields, defaults)
	c.Assert(err, gc.IsNil)
	c.Assert(attrs, gc.DeepEquals, map[string]interface{}{
		"known":   "this",
		"unknown": "that",
		"default": "the other",
	})

	// Invalid field: failure.
	fields["known"] = schema.Int()
	_, err = cfg.ValidateUnknownAttrs(fields, defaults)
	c.Assert(err, gc.ErrorMatches, `known: expected int, got string\("this"\)`)
}

func newTestConfig(c *gc.C, explicit testing.Attrs) *config.Config {
	final := testing.Attrs{"type": "my-type", "name": "my-name"}
	for key, value := range explicit {
		final[key] = value
	}
	result, err := config.New(config.UseDefaults, final)
	c.Assert(err, gc.IsNil)
	return result
}

func (*ConfigSuite) TestLoggingConfig(c *gc.C) {
	defer makeFakeHome(c).Restore()

	config := newTestConfig(c, testing.Attrs{
		"logging-config": "<root>=WARNING;juju=DEBUG"})
	c.Assert(config.LoggingConfig(), gc.Equals, "<root>=WARNING;juju=DEBUG;unit=DEBUG")
}

func (*ConfigSuite) TestLoggingConfigWithUnit(c *gc.C) {
	defer makeFakeHome(c).Restore()

	config := newTestConfig(c, testing.Attrs{
		"logging-config": "<root>=WARNING;unit=INFO"})
	c.Assert(config.LoggingConfig(), gc.Equals, "<root>=WARNING;unit=INFO")
}

func (s *ConfigSuite) TestLoggingConfigFromEnvironment(c *gc.C) {
	defer makeFakeHome(c).Restore()
	s.PatchEnvironment(osenv.JujuLoggingConfigEnvKey, "<root>=INFO")

	config := newTestConfig(c, nil)
	c.Assert(config.LoggingConfig(), gc.Equals, "<root>=INFO;unit=DEBUG")
}

func (*ConfigSuite) TestProxyValuesWithFallback(c *gc.C) {
	defer makeFakeHome(c).Restore()

	config := newTestConfig(c, testing.Attrs{
		"http-proxy":  "http://user@10.0.0.1",
		"https-proxy": "https://user@10.0.0.1",
		"ftp-proxy":   "ftp://user@10.0.0.1",
	})
	c.Assert(config.HttpProxy(), gc.Equals, "http://user@10.0.0.1")
	c.Assert(config.AptHttpProxy(), gc.Equals, "http://user@10.0.0.1")
	c.Assert(config.HttpsProxy(), gc.Equals, "https://user@10.0.0.1")
	c.Assert(config.AptHttpsProxy(), gc.Equals, "https://user@10.0.0.1")
	c.Assert(config.FtpProxy(), gc.Equals, "ftp://user@10.0.0.1")
	c.Assert(config.AptFtpProxy(), gc.Equals, "ftp://user@10.0.0.1")
}

func (*ConfigSuite) TestProxyValues(c *gc.C) {
	defer makeFakeHome(c).Restore()

	config := newTestConfig(c, testing.Attrs{
		"http-proxy":      "http://user@10.0.0.1",
		"https-proxy":     "https://user@10.0.0.1",
		"ftp-proxy":       "ftp://user@10.0.0.1",
		"apt-http-proxy":  "http://user@10.0.0.2",
		"apt-https-proxy": "https://user@10.0.0.2",
		"apt-ftp-proxy":   "ftp://user@10.0.0.2",
	})
	c.Assert(config.HttpProxy(), gc.Equals, "http://user@10.0.0.1")
	c.Assert(config.AptHttpProxy(), gc.Equals, "http://user@10.0.0.2")
	c.Assert(config.HttpsProxy(), gc.Equals, "https://user@10.0.0.1")
	c.Assert(config.AptHttpsProxy(), gc.Equals, "https://user@10.0.0.2")
	c.Assert(config.FtpProxy(), gc.Equals, "ftp://user@10.0.0.1")
	c.Assert(config.AptFtpProxy(), gc.Equals, "ftp://user@10.0.0.2")
}

func (*ConfigSuite) TestProxyValuesNotSet(c *gc.C) {
	defer makeFakeHome(c).Restore()

	config := newTestConfig(c, testing.Attrs{})
	c.Assert(config.HttpProxy(), gc.Equals, "")
	c.Assert(config.AptHttpProxy(), gc.Equals, "")
	c.Assert(config.HttpsProxy(), gc.Equals, "")
	c.Assert(config.AptHttpsProxy(), gc.Equals, "")
	c.Assert(config.FtpProxy(), gc.Equals, "")
	c.Assert(config.AptFtpProxy(), gc.Equals, "")
}

func (*ConfigSuite) TestProxyConfigMap(c *gc.C) {
	defer makeFakeHome(c).Restore()

	cfg := newTestConfig(c, testing.Attrs{})
	proxy := osenv.ProxySettings{
		Http:  "http proxy",
		Https: "https proxy",
		Ftp:   "ftp proxy",
	}
	cfg, err := cfg.Apply(config.ProxyConfigMap(proxy))
	c.Assert(err, gc.IsNil)
	c.Assert(cfg.ProxySettings(), gc.DeepEquals, proxy)
	c.Assert(cfg.AptProxySettings(), gc.DeepEquals, proxy)
}

func (*ConfigSuite) TestAptProxyConfigMap(c *gc.C) {
	defer makeFakeHome(c).Restore()

	cfg := newTestConfig(c, testing.Attrs{})
	proxy := osenv.ProxySettings{
		Http:  "http proxy",
		Https: "https proxy",
		Ftp:   "ftp proxy",
	}
	cfg, err := cfg.Apply(config.AptProxyConfigMap(proxy))
	c.Assert(err, gc.IsNil)
	// The default proxy settings should still be empty.
	c.Assert(cfg.ProxySettings(), gc.DeepEquals, osenv.ProxySettings{})
	c.Assert(cfg.AptProxySettings(), gc.DeepEquals, proxy)
}

func (*ConfigSuite) TestGenerateStateServerCertAndKey(c *gc.C) {
	// In order to test missing certs, it checks the JUJU_HOME dir, so we need
	// a fake home.
	defer testing.MakeFakeHomeWithFiles(c, []testing.TestFile{
		{".ssh/id_rsa.pub", "rsa\n"},
	}).Restore()

	for _, test := range []struct {
		configValues map[string]interface{}
		errMatch     string
	}{{
		configValues: map[string]interface{}{
			"name": "test-no-certs",
			"type": "dummy",
		},
		errMatch: "environment configuration has no ca-cert",
	}, {
		configValues: map[string]interface{}{
			"name":    "test-no-certs",
			"type":    "dummy",
			"ca-cert": testing.CACert,
		},
		errMatch: "environment configuration has no ca-private-key",
	}, {
		configValues: map[string]interface{}{
			"name":           "test-no-certs",
			"type":           "dummy",
			"ca-cert":        testing.CACert,
			"ca-private-key": testing.CAKey,
		},
	}} {
		cfg, err := config.New(config.UseDefaults, test.configValues)
		c.Assert(err, gc.IsNil)
		certPEM, keyPEM, err := cfg.GenerateStateServerCertAndKey()
		if test.errMatch == "" {
			c.Assert(err, gc.IsNil)

			_, _, err = cert.ParseCertAndKey(certPEM, keyPEM)
			c.Check(err, gc.IsNil)

			err = cert.Verify(certPEM, []byte(testing.CACert), time.Now())
			c.Assert(err, gc.IsNil)
			err = cert.Verify(certPEM, []byte(testing.CACert), time.Now().AddDate(9, 0, 0))
			c.Assert(err, gc.IsNil)
			err = cert.Verify(certPEM, []byte(testing.CACert), time.Now().AddDate(10, 0, 1))
			c.Assert(err, gc.NotNil)
		} else {
			c.Assert(err, gc.ErrorMatches, test.errMatch)
			c.Assert(certPEM, gc.IsNil)
			c.Assert(keyPEM, gc.IsNil)
		}
	}
}

var caCert = `
-----BEGIN CERTIFICATE-----
MIIBjDCCATigAwIBAgIBADALBgkqhkiG9w0BAQUwHjENMAsGA1UEChMEanVqdTEN
MAsGA1UEAxMEcm9vdDAeFw0xMjExMDkxNjQwMjhaFw0yMjExMDkxNjQ1MjhaMB4x
DTALBgNVBAoTBGp1anUxDTALBgNVBAMTBHJvb3QwWTALBgkqhkiG9w0BAQEDSgAw
RwJAduA1Gnb2VJLxNGfG4St0Qy48Y3q5Z5HheGtTGmti/FjlvQvScCFGCnJG7fKA
Knd7ia3vWg7lxYkIvMPVP88LAQIDAQABo2YwZDAOBgNVHQ8BAf8EBAMCAKQwEgYD
VR0TAQH/BAgwBgEB/wIBATAdBgNVHQ4EFgQUlvKX8vwp0o+VdhdhoA9O6KlOm00w
HwYDVR0jBBgwFoAUlvKX8vwp0o+VdhdhoA9O6KlOm00wCwYJKoZIhvcNAQEFA0EA
LlNpevtFr8gngjAFFAO/FXc7KiZcCrA5rBfb/rEy297lIqmKt5++aVbLEPyxCIFC
r71Sj63TUTFWtRZAxvn9qQ==
-----END CERTIFICATE-----
`[1:]

var caKey = `
-----BEGIN RSA PRIVATE KEY-----
MIIBOQIBAAJAduA1Gnb2VJLxNGfG4St0Qy48Y3q5Z5HheGtTGmti/FjlvQvScCFG
CnJG7fKAKnd7ia3vWg7lxYkIvMPVP88LAQIDAQABAkEAsFOdMSYn+AcF1M/iBfjo
uQWJ+Zz+CgwuvumjGNsUtmwxjA+hh0fCn0Ah2nAt4Ma81vKOKOdQ8W6bapvsVDH0
6QIhAJOkLmEKm4H5POQV7qunRbRsLbft/n/SHlOBz165WFvPAiEAzh9fMf70std1
sVCHJRQWKK+vw3oaEvPKvkPiV5ui0C8CIGNsvybuo8ald5IKCw5huRlFeIxSo36k
m3OVCXc6zfwVAiBnTUe7WcivPNZqOC6TAZ8dYvdWo4Ifz3jjpEfymjid1wIgBIJv
ERPyv2NQqIFQZIyzUP7LVRIWfpFFOo9/Ww/7s5Y=
-----END RSA PRIVATE KEY-----
`[1:]

var caCert2 = `
-----BEGIN CERTIFICATE-----
MIIBjTCCATmgAwIBAgIBADALBgkqhkiG9w0BAQUwHjENMAsGA1UEChMEanVqdTEN
MAsGA1UEAxMEcm9vdDAeFw0xMjExMDkxNjQxMDhaFw0yMjExMDkxNjQ2MDhaMB4x
DTALBgNVBAoTBGp1anUxDTALBgNVBAMTBHJvb3QwWjALBgkqhkiG9w0BAQEDSwAw
SAJBAJkSWRrr81y8pY4dbNgt+8miSKg4z6glp2KO2NnxxAhyyNtQHKvC+fJALJj+
C2NhuvOv9xImxOl3Hg8fFPCXCtcCAwEAAaNmMGQwDgYDVR0PAQH/BAQDAgCkMBIG
A1UdEwEB/wQIMAYBAf8CAQEwHQYDVR0OBBYEFOsX/ZCqKzWCAaTTVcWsWKT5Msow
MB8GA1UdIwQYMBaAFOsX/ZCqKzWCAaTTVcWsWKT5MsowMAsGCSqGSIb3DQEBBQNB
AAVV57jetEzJQnjgBzhvx/UwauFn78jGhXfV5BrQmxIb4SF4DgSCFstPwUQOAr8h
XXzJqBQH92KYmp+y3YXDoMQ=
-----END CERTIFICATE-----
`[1:]

var caKey2 = `
-----BEGIN RSA PRIVATE KEY-----
MIIBOQIBAAJBAJkSWRrr81y8pY4dbNgt+8miSKg4z6glp2KO2NnxxAhyyNtQHKvC
+fJALJj+C2NhuvOv9xImxOl3Hg8fFPCXCtcCAwEAAQJATQNzO11NQvJS5U6eraFt
FgSFQ8XZjILtVWQDbJv8AjdbEgKMHEy33icsAKIUAx8jL9kjq6K9kTdAKXZi9grF
UQIhAPD7jccIDUVm785E5eR9eisq0+xpgUIa24Jkn8cAlst5AiEAopxVFl1auer3
GP2In3pjdL4ydzU/gcRcYisoJqwHpM8CIHtqmaXBPeq5WT9ukb5/dL3+5SJCtmxA
jQMuvZWRe6khAiBvMztYtPSDKXRbCZ4xeQ+kWSDHtok8Y5zNoTeu4nvDrwIgb3Al
fikzPveC5g6S6OvEQmyDz59tYBubm2XHgvxqww0=
-----END RSA PRIVATE KEY-----
`[1:]

var caCert3 = `
-----BEGIN CERTIFICATE-----
MIIBjTCCATmgAwIBAgIBADALBgkqhkiG9w0BAQUwHjENMAsGA1UEChMEanVqdTEN
MAsGA1UEAxMEcm9vdDAeFw0xMjExMDkxNjQxMjlaFw0yMjExMDkxNjQ2MjlaMB4x
DTALBgNVBAoTBGp1anUxDTALBgNVBAMTBHJvb3QwWjALBgkqhkiG9w0BAQEDSwAw
SAJBAIW7CbHFJivvV9V6mO8AGzJS9lqjUf6MdEPsdF6wx2Cpzr/lSFIggCwRA138
9MuFxflxb/3U8Nq+rd8rVtTgFMECAwEAAaNmMGQwDgYDVR0PAQH/BAQDAgCkMBIG
A1UdEwEB/wQIMAYBAf8CAQEwHQYDVR0OBBYEFJafrxqByMN9BwGfcmuF0Lw/1QII
MB8GA1UdIwQYMBaAFJafrxqByMN9BwGfcmuF0Lw/1QIIMAsGCSqGSIb3DQEBBQNB
AHq3vqNhxya3s33DlQfSj9whsnqM0Nm+u8mBX/T76TF5rV7+B33XmYzSyfA3yBi/
zHaUR/dbHuiNTO+KXs3/+Y4=
-----END CERTIFICATE-----
`[1:]

var caKey3 = `
-----BEGIN RSA PRIVATE KEY-----
MIIBOgIBAAJBAIW7CbHFJivvV9V6mO8AGzJS9lqjUf6MdEPsdF6wx2Cpzr/lSFIg
gCwRA1389MuFxflxb/3U8Nq+rd8rVtTgFMECAwEAAQJAaivPi4qJPrJb2onl50H/
VZnWKqmljGF4YQDWduMEt7GTPk+76x9SpO7W4gfY490Ivd9DEXfbr/KZqhwWikNw
LQIhALlLfRXLF2ZfToMfB1v1v+jith5onAu24O68mkdRc5PLAiEAuMJ/6U07hggr
Ckf9OT93wh84DK66h780HJ/FUHKcoCMCIDsPZaJBpoa50BOZG0ZjcTTwti3BGCPf
uZg+w0oCGz27AiEAsUCYKqEXy/ymHhT2kSecozYENdajyXvcaOG3EPkD3nUCICOP
zatzs7c/4mx4a0JBG6Za0oEPUcm2I34is50KSohz
-----END RSA PRIVATE KEY-----
`[1:]

var invalidCAKey = `
-----BEGIN RSA PRIVATE KEY-----
MIIBOgIBAAJAZabKgKInuOxj5vDWLwHHQtK3/45KB+32D15w94Nt83BmuGxo90lw
-----END RSA PRIVATE KEY-----
`[1:]

var invalidCACert = `
-----BEGIN CERTIFICATE-----
MIIBOgIBAAJAZabKgKInuOxj5vDWLwHHQtK3/45KB+32D15w94Nt83BmuGxo90lw
-----END CERTIFICATE-----
`[1:]<|MERGE_RESOLUTION|>--- conflicted
+++ resolved
@@ -1091,17 +1091,10 @@
 	about: "Cannot change the api-port from implicit-default to different value",
 	new:   testing.Attrs{"api-port": 42},
 	err:   `cannot change api-port from 17070 to 42`,
-<<<<<<< HEAD
-}, {
-	about: "Cannot change the syslog-port from implicit-default to different value",
-	new:   testing.Attrs{"syslog-port": 42},
-	err:   `cannot change syslog-port from 514 to 42`,
 }, {
 	about: "Cannot change the bootstrap-timeout from implicit-default to different value",
 	new:   testing.Attrs{"bootstrap-timeout": 5},
 	err:   `cannot change bootstrap-timeout from 600 to 5`,
-=======
->>>>>>> db2853fb
 }}
 
 func (*ConfigSuite) TestValidateChange(c *gc.C) {
