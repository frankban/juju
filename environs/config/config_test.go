--- conflicted
+++ resolved
@@ -87,10 +87,7 @@
 			"ca-private-key-path": "cakey2.pem",
 		},
 	}, {
-<<<<<<< HEAD
-		about: "CA cert & key from ~ path",
-=======
-		about: "Root cert & key from path; cert attribute set too",
+		about: "CA cert & key from path; cert attribute set too",
 		attrs: attrs{
 			"type":                "my-type",
 			"name":                "my-name",
@@ -99,8 +96,7 @@
 			"ca-private-key-path": "cakey2.pem",
 		},
 	}, {
-		about: "Root cert & key from ~ path",
->>>>>>> f15aa977
+		about: "CA cert & key from ~ path",
 		attrs: attrs{
 			"type":                "my-type",
 			"name":                "my-name",
