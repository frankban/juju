--- conflicted
+++ resolved
@@ -64,21 +64,14 @@
 
 func (t *LiveTests) SetUpSuite(c *C) {
 	t.LoggingSuite.SetUpSuite(c)
-<<<<<<< HEAD
 	t.prepare(c)
 }
 
 func (t *LiveTests) prepare(c *C) {
-	cfg, err := config.New(t.TestConfig.Config)
-	c.Assert(err, IsNil)
-	e, err := environs.Prepare(cfg)
-	c.Assert(err, IsNil, Commentf("config %#v", t.TestConfig.Config))
-=======
 	cfg, err := config.New(config.NoDefaults, t.TestConfig)
-	c.Assert(err, IsNil, Commentf("opening environ %#v", t.TestConfig))
+	c.Assert(err, IsNil, Commentf("config %#v", t.TestConfig))
 	e, err := environs.Prepare(cfg)
 	c.Assert(err, IsNil, Commentf("opening environ %#v", t.TestConfig))
->>>>>>> e10e5d54
 	c.Assert(e, NotNil)
 	t.Env = e
 	c.Logf("environment configuration: %#v", publicAttrs(e))
