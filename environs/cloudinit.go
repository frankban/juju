--- conflicted
+++ resolved
@@ -78,11 +78,7 @@
 // NewBootstrapMachineConfig sets up a basic machine configuration for a
 // bootstrap node.  You'll still need to supply more information, but this
 // takes care of the fixed entries and the ones that are always needed.
-<<<<<<< HEAD
-func NewBootstrapMachineConfig(cons constraints.Value, privateSystemSSHKey, series string) (*cloudinit.MachineConfig, error) {
-=======
 func NewBootstrapMachineConfig(cons constraints.Value, series string) (*cloudinit.MachineConfig, error) {
->>>>>>> 52c2ebe5
 	// For a bootstrap instance, FinishMachineConfig will provide the
 	// state.Info and the api.Info. The machine id must *always* be "0".
 	mcfg, err := NewMachineConfig("0", agent.BootstrapNonce, "", series, nil, nil, nil)
