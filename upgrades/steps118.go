--- conflicted
+++ resolved
@@ -12,15 +12,14 @@
 			run:         ensureLockDirExistsAndUbuntuWritable,
 		},
 		&upgradeStep{
-<<<<<<< HEAD
+			description: "generate system ssh key",
+			targets:     []Target{StateServer},
+			run:         ensureSystemSSHKey,
+		},
+		&upgradeStep{
 			description: "install rsyslog-gnutls",
 			targets:     []Target{AllMachines},
 			run:         installRsyslogGnutls,
-=======
-			description: "generate system ssh key",
-			targets:     []Target{StateServer},
-			run:         ensureSystemSSHKey,
->>>>>>> d6f0facc
 		},
 	}
 }