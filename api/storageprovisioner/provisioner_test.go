// Copyright 2015 Canonical Ltd.
// Licensed under the AGPLv3, see LICENCE file for details.

package storageprovisioner_test

import (
	"errors"

	"github.com/juju/names"
	jc "github.com/juju/testing/checkers"
	gc "gopkg.in/check.v1"

	"github.com/juju/juju/api/base/testing"
	"github.com/juju/juju/api/storageprovisioner"
	"github.com/juju/juju/apiserver/params"
	"github.com/juju/juju/storage"
	coretesting "github.com/juju/juju/testing"
)

var _ = gc.Suite(&provisionerSuite{})

type provisionerSuite struct {
	coretesting.BaseSuite
}

func (s *provisionerSuite) TestNewState(c *gc.C) {
	apiCaller := testing.APICallerFunc(func(objType string, version int, id, request string, arg, result interface{}) error {
		return nil
	})

	st := storageprovisioner.NewState(apiCaller, names.NewMachineTag("123"))
	c.Assert(st, gc.NotNil)
	st = storageprovisioner.NewState(apiCaller, names.NewEnvironTag("87927ace-9e41-4fd5-8103-1a6fb5ff7eb4"))
	c.Assert(st, gc.NotNil)
	c.Assert(func() {
		storageprovisioner.NewState(apiCaller, names.NewUnitTag("mysql/0"))
	}, gc.PanicMatches, "expected EnvironTag or MachineTag, got names.UnitTag")
}

func (s *provisionerSuite) TestWatchVolumes(c *gc.C) {
	var callCount int
	apiCaller := testing.APICallerFunc(func(objType string, version int, id, request string, arg, result interface{}) error {
		c.Check(objType, gc.Equals, "StorageProvisioner")
		c.Check(version, gc.Equals, 0)
		c.Check(id, gc.Equals, "")
		c.Check(request, gc.Equals, "WatchVolumes")
		c.Assert(result, gc.FitsTypeOf, &params.StringsWatchResults{})
		*(result.(*params.StringsWatchResults)) = params.StringsWatchResults{
			Results: []params.StringsWatchResult{{
				Error: &params.Error{Message: "FAIL"},
			}},
		}
		callCount++
		return nil
	})

	st := storageprovisioner.NewState(apiCaller, names.NewMachineTag("123"))
	_, err := st.WatchVolumes()
	c.Check(err, gc.ErrorMatches, "FAIL")
	c.Check(callCount, gc.Equals, 1)
}

func (s *provisionerSuite) TestWatchFilesystems(c *gc.C) {
	var callCount int
	apiCaller := testing.APICallerFunc(func(objType string, version int, id, request string, arg, result interface{}) error {
		c.Check(objType, gc.Equals, "StorageProvisioner")
		c.Check(version, gc.Equals, 0)
		c.Check(id, gc.Equals, "")
		c.Check(request, gc.Equals, "WatchFilesystems")
		c.Assert(result, gc.FitsTypeOf, &params.StringsWatchResults{})
		*(result.(*params.StringsWatchResults)) = params.StringsWatchResults{
			Results: []params.StringsWatchResult{{
				Error: &params.Error{Message: "FAIL"},
			}},
		}
		callCount++
		return nil
	})

	st := storageprovisioner.NewState(apiCaller, names.NewMachineTag("123"))
	_, err := st.WatchFilesystems()
	c.Check(err, gc.ErrorMatches, "FAIL")
	c.Check(callCount, gc.Equals, 1)
}

func (s *provisionerSuite) TestWatchVolumeAttachments(c *gc.C) {
	var callCount int
	apiCaller := testing.APICallerFunc(func(objType string, version int, id, request string, arg, result interface{}) error {
		c.Check(objType, gc.Equals, "StorageProvisioner")
		c.Check(version, gc.Equals, 0)
		c.Check(id, gc.Equals, "")
		c.Check(request, gc.Equals, "WatchVolumeAttachments")
		c.Assert(result, gc.FitsTypeOf, &params.MachineStorageIdsWatchResults{})
		*(result.(*params.MachineStorageIdsWatchResults)) = params.MachineStorageIdsWatchResults{
			Results: []params.MachineStorageIdsWatchResult{{
				Error: &params.Error{Message: "FAIL"},
			}},
		}
		callCount++
		return nil
	})

	st := storageprovisioner.NewState(apiCaller, names.NewMachineTag("123"))
	_, err := st.WatchVolumeAttachments()
	c.Check(err, gc.ErrorMatches, "FAIL")
	c.Check(callCount, gc.Equals, 1)
}

func (s *provisionerSuite) TestWatchFilesystemAttachments(c *gc.C) {
	var callCount int
	apiCaller := testing.APICallerFunc(func(objType string, version int, id, request string, arg, result interface{}) error {
		c.Check(objType, gc.Equals, "StorageProvisioner")
		c.Check(version, gc.Equals, 0)
		c.Check(id, gc.Equals, "")
		c.Check(request, gc.Equals, "WatchFilesystemAttachments")
		c.Assert(result, gc.FitsTypeOf, &params.MachineStorageIdsWatchResults{})
		*(result.(*params.MachineStorageIdsWatchResults)) = params.MachineStorageIdsWatchResults{
			Results: []params.MachineStorageIdsWatchResult{{
				Error: &params.Error{Message: "FAIL"},
			}},
		}
		callCount++
		return nil
	})

	st := storageprovisioner.NewState(apiCaller, names.NewMachineTag("123"))
	_, err := st.WatchFilesystemAttachments()
	c.Check(err, gc.ErrorMatches, "FAIL")
	c.Check(callCount, gc.Equals, 1)
}

func (s *provisionerSuite) TestWatchBlockDevices(c *gc.C) {
	apiCaller := testing.APICallerFunc(func(objType string, version int, id, request string, arg, result interface{}) error {
		c.Check(objType, gc.Equals, "StorageProvisioner")
		c.Check(version, gc.Equals, 0)
		c.Check(id, gc.Equals, "")
		c.Check(request, gc.Equals, "WatchBlockDevices")
		c.Assert(arg, gc.DeepEquals, params.Entities{
			Entities: []params.Entity{{"machine-123"}},
		})
		c.Assert(result, gc.FitsTypeOf, &params.NotifyWatchResults{})
		*(result.(*params.NotifyWatchResults)) = params.NotifyWatchResults{
			Results: []params.NotifyWatchResult{{
				Error: &params.Error{Message: "FAIL"},
			}},
		}
		return nil
	})

	st := storageprovisioner.NewState(apiCaller, names.NewMachineTag("123"))
	_, err := st.WatchBlockDevices(names.NewMachineTag("123"))
	c.Check(err, gc.ErrorMatches, "FAIL")
}

func (s *provisionerSuite) TestVolumes(c *gc.C) {
	var callCount int
	apiCaller := testing.APICallerFunc(func(objType string, version int, id, request string, arg, result interface{}) error {
		c.Check(objType, gc.Equals, "StorageProvisioner")
		c.Check(version, gc.Equals, 0)
		c.Check(id, gc.Equals, "")
		c.Check(request, gc.Equals, "Volumes")
		c.Check(arg, gc.DeepEquals, params.Entities{Entities: []params.Entity{{"volume-100"}}})
		c.Assert(result, gc.FitsTypeOf, &params.VolumeResults{})
		*(result.(*params.VolumeResults)) = params.VolumeResults{
			Results: []params.VolumeResult{{
				Result: params.Volume{
<<<<<<< HEAD
					VolumeTag:  "volume-100",
					VolumeId:   "volume-id",
					HardwareId: "abc",
					Size:       1024,
=======
					VolumeTag: "volume-100",
					Info: params.VolumeInfo{
						VolumeId:   "volume-id",
						HardwareId: "abc",
						Size:       1024,
					},
>>>>>>> 53bad816
				},
			}},
		}
		callCount++
		return nil
	})

	st := storageprovisioner.NewState(apiCaller, names.NewMachineTag("123"))
	volumes, err := st.Volumes([]names.VolumeTag{names.NewVolumeTag("100")})
	c.Check(err, jc.ErrorIsNil)
	c.Check(callCount, gc.Equals, 1)
	c.Assert(volumes, jc.DeepEquals, []params.VolumeResult{{
		Result: params.Volume{
<<<<<<< HEAD
			VolumeTag: "volume-100", VolumeId: "volume-id", HardwareId: "abc", Size: 1024,
=======
			VolumeTag: "volume-100",
			Info: params.VolumeInfo{
				VolumeId:   "volume-id",
				HardwareId: "abc",
				Size:       1024,
			},
>>>>>>> 53bad816
		},
	}})
}

func (s *provisionerSuite) TestFilesystems(c *gc.C) {
	var callCount int
	apiCaller := testing.APICallerFunc(func(objType string, version int, id, request string, arg, result interface{}) error {
		c.Check(objType, gc.Equals, "StorageProvisioner")
		c.Check(version, gc.Equals, 0)
		c.Check(id, gc.Equals, "")
		c.Check(request, gc.Equals, "Filesystems")
		c.Check(arg, gc.DeepEquals, params.Entities{Entities: []params.Entity{{"filesystem-100"}}})
		c.Assert(result, gc.FitsTypeOf, &params.FilesystemResults{})
		*(result.(*params.FilesystemResults)) = params.FilesystemResults{
			Results: []params.FilesystemResult{{
				Result: params.Filesystem{
					FilesystemTag: "filesystem-100",
					Info: params.FilesystemInfo{
						FilesystemId: "filesystem-id",
						Size:         1024,
					},
				},
			}},
		}
		callCount++
		return nil
	})

	st := storageprovisioner.NewState(apiCaller, names.NewMachineTag("123"))
	filesystems, err := st.Filesystems([]names.FilesystemTag{names.NewFilesystemTag("100")})
	c.Check(err, jc.ErrorIsNil)
	c.Check(callCount, gc.Equals, 1)
	c.Assert(filesystems, jc.DeepEquals, []params.FilesystemResult{{
		Result: params.Filesystem{
			FilesystemTag: "filesystem-100",
			Info: params.FilesystemInfo{
				FilesystemId: "filesystem-id",
				Size:         1024,
			},
		},
	}})
}

func (s *provisionerSuite) TestVolumeAttachments(c *gc.C) {
	volumeAttachmentResults := []params.VolumeAttachmentResult{{
		Result: params.VolumeAttachment{
			MachineTag: "machine-100",
			VolumeTag:  "volume-100",
			Info: params.VolumeAttachmentInfo{
				DeviceName: "xvdf1",
			},
		},
	}}

	var callCount int
	apiCaller := testing.APICallerFunc(func(objType string, version int, id, request string, arg, result interface{}) error {
		c.Check(objType, gc.Equals, "StorageProvisioner")
		c.Check(version, gc.Equals, 0)
		c.Check(id, gc.Equals, "")
		c.Check(request, gc.Equals, "VolumeAttachments")
		c.Check(arg, gc.DeepEquals, params.MachineStorageIds{
			Ids: []params.MachineStorageId{{
				MachineTag: "machine-100", AttachmentTag: "volume-100",
			}},
		})
		c.Assert(result, gc.FitsTypeOf, &params.VolumeAttachmentResults{})
		*(result.(*params.VolumeAttachmentResults)) = params.VolumeAttachmentResults{
			Results: volumeAttachmentResults,
		}
		callCount++
		return nil
	})

	st := storageprovisioner.NewState(apiCaller, names.NewMachineTag("123"))
	volumes, err := st.VolumeAttachments([]params.MachineStorageId{{
		MachineTag: "machine-100", AttachmentTag: "volume-100",
	}})
	c.Check(err, jc.ErrorIsNil)
	c.Check(callCount, gc.Equals, 1)
	c.Assert(volumes, jc.DeepEquals, volumeAttachmentResults)
}

func (s *provisionerSuite) TestVolumeBlockDevices(c *gc.C) {
	blockDeviceResults := []params.BlockDeviceResult{{
		Result: storage.BlockDevice{
			DeviceName: "xvdf1",
			HardwareId: "kjlaksjdlasjdklasd123123",
			Size:       1024,
		},
	}}

	apiCaller := testing.APICallerFunc(func(objType string, version int, id, request string, arg, result interface{}) error {
		c.Check(objType, gc.Equals, "StorageProvisioner")
		c.Check(version, gc.Equals, 0)
		c.Check(id, gc.Equals, "")
		c.Check(request, gc.Equals, "VolumeBlockDevices")
		c.Check(arg, gc.DeepEquals, params.MachineStorageIds{
			Ids: []params.MachineStorageId{{
				MachineTag: "machine-100", AttachmentTag: "volume-100",
			}},
		})
		c.Assert(result, gc.FitsTypeOf, &params.BlockDeviceResults{})
		*(result.(*params.BlockDeviceResults)) = params.BlockDeviceResults{
			Results: blockDeviceResults,
		}
		return nil
	})

	st := storageprovisioner.NewState(apiCaller, names.NewMachineTag("123"))
	volumes, err := st.VolumeBlockDevices([]params.MachineStorageId{{
		MachineTag: "machine-100", AttachmentTag: "volume-100",
	}})
	c.Check(err, jc.ErrorIsNil)
	c.Assert(volumes, jc.DeepEquals, blockDeviceResults)
}

func (s *provisionerSuite) TestFilesystemAttachments(c *gc.C) {
	filesystemAttachmentResults := []params.FilesystemAttachmentResult{{
		Result: params.FilesystemAttachment{
			MachineTag:    "machine-100",
			FilesystemTag: "filesystem-100",
			Info: params.FilesystemAttachmentInfo{
				MountPoint: "/srv",
			},
		},
	}}

	var callCount int
	apiCaller := testing.APICallerFunc(func(objType string, version int, id, request string, arg, result interface{}) error {
		c.Check(objType, gc.Equals, "StorageProvisioner")
		c.Check(version, gc.Equals, 0)
		c.Check(id, gc.Equals, "")
		c.Check(request, gc.Equals, "FilesystemAttachments")
		c.Check(arg, gc.DeepEquals, params.MachineStorageIds{
			Ids: []params.MachineStorageId{{
				MachineTag: "machine-100", AttachmentTag: "filesystem-100",
			}},
		})
		c.Assert(result, gc.FitsTypeOf, &params.FilesystemAttachmentResults{})
		*(result.(*params.FilesystemAttachmentResults)) = params.FilesystemAttachmentResults{
			Results: filesystemAttachmentResults,
		}
		callCount++
		return nil
	})

	st := storageprovisioner.NewState(apiCaller, names.NewMachineTag("123"))
	filesystems, err := st.FilesystemAttachments([]params.MachineStorageId{{
		MachineTag: "machine-100", AttachmentTag: "filesystem-100",
	}})
	c.Check(err, jc.ErrorIsNil)
	c.Check(callCount, gc.Equals, 1)
	c.Assert(filesystems, jc.DeepEquals, filesystemAttachmentResults)
}

func (s *provisionerSuite) TestVolumeParams(c *gc.C) {
	var callCount int
	apiCaller := testing.APICallerFunc(func(objType string, version int, id, request string, arg, result interface{}) error {
		c.Check(objType, gc.Equals, "StorageProvisioner")
		c.Check(version, gc.Equals, 0)
		c.Check(id, gc.Equals, "")
		c.Check(request, gc.Equals, "VolumeParams")
		c.Check(arg, gc.DeepEquals, params.Entities{Entities: []params.Entity{{"volume-100"}}})
		c.Assert(result, gc.FitsTypeOf, &params.VolumeParamsResults{})
		*(result.(*params.VolumeParamsResults)) = params.VolumeParamsResults{
			Results: []params.VolumeParamsResult{{
				Result: params.VolumeParams{
					VolumeTag: "volume-100",
					Size:      1024,
					Provider:  "loop",
				},
			}},
		}
		callCount++
		return nil
	})

	st := storageprovisioner.NewState(apiCaller, names.NewMachineTag("123"))
	volumeParams, err := st.VolumeParams([]names.VolumeTag{names.NewVolumeTag("100")})
	c.Check(err, jc.ErrorIsNil)
	c.Check(callCount, gc.Equals, 1)
	c.Assert(volumeParams, jc.DeepEquals, []params.VolumeParamsResult{{
		Result: params.VolumeParams{
			VolumeTag: "volume-100", Size: 1024, Provider: "loop",
		},
	}})
}

func (s *provisionerSuite) TestFilesystemParams(c *gc.C) {
	var callCount int
	apiCaller := testing.APICallerFunc(func(objType string, version int, id, request string, arg, result interface{}) error {
		c.Check(objType, gc.Equals, "StorageProvisioner")
		c.Check(version, gc.Equals, 0)
		c.Check(id, gc.Equals, "")
		c.Check(request, gc.Equals, "FilesystemParams")
		c.Check(arg, gc.DeepEquals, params.Entities{Entities: []params.Entity{{"filesystem-100"}}})
		c.Assert(result, gc.FitsTypeOf, &params.FilesystemParamsResults{})
		*(result.(*params.FilesystemParamsResults)) = params.FilesystemParamsResults{
			Results: []params.FilesystemParamsResult{{
				Result: params.FilesystemParams{
					FilesystemTag: "filesystem-100",
					Size:          1024,
					Provider:      "loop",
				},
			}},
		}
		callCount++
		return nil
	})

	st := storageprovisioner.NewState(apiCaller, names.NewMachineTag("123"))
	filesystemParams, err := st.FilesystemParams([]names.FilesystemTag{names.NewFilesystemTag("100")})
	c.Check(err, jc.ErrorIsNil)
	c.Check(callCount, gc.Equals, 1)
	c.Assert(filesystemParams, jc.DeepEquals, []params.FilesystemParamsResult{{
		Result: params.FilesystemParams{
			FilesystemTag: "filesystem-100", Size: 1024, Provider: "loop",
		},
	}})
}

func (s *provisionerSuite) TestVolumeAttachmentParams(c *gc.C) {
	paramsResults := []params.VolumeAttachmentParamsResult{{
		Result: params.VolumeAttachmentParams{
			MachineTag: "machine-100",
			VolumeTag:  "volume-100",
			InstanceId: "inst-ance",
			Provider:   "loop",
		},
	}}

	var callCount int
	apiCaller := testing.APICallerFunc(func(objType string, version int, id, request string, arg, result interface{}) error {
		c.Check(objType, gc.Equals, "StorageProvisioner")
		c.Check(version, gc.Equals, 0)
		c.Check(id, gc.Equals, "")
		c.Check(request, gc.Equals, "VolumeAttachmentParams")
		c.Check(arg, gc.DeepEquals, params.MachineStorageIds{
			Ids: []params.MachineStorageId{{
				MachineTag: "machine-100", AttachmentTag: "volume-100",
			}},
		})
		c.Assert(result, gc.FitsTypeOf, &params.VolumeAttachmentParamsResults{})
		*(result.(*params.VolumeAttachmentParamsResults)) = params.VolumeAttachmentParamsResults{
			Results: paramsResults,
		}
		callCount++
		return nil
	})

	st := storageprovisioner.NewState(apiCaller, names.NewMachineTag("123"))
	volumeParams, err := st.VolumeAttachmentParams([]params.MachineStorageId{{
		MachineTag: "machine-100", AttachmentTag: "volume-100",
	}})
	c.Check(err, jc.ErrorIsNil)
	c.Check(callCount, gc.Equals, 1)
	c.Assert(volumeParams, jc.DeepEquals, paramsResults)
}

func (s *provisionerSuite) TestFilesystemAttachmentParams(c *gc.C) {
	paramsResults := []params.FilesystemAttachmentParamsResult{{
		Result: params.FilesystemAttachmentParams{
			MachineTag:    "machine-100",
			FilesystemTag: "filesystem-100",
			InstanceId:    "inst-ance",
			Provider:      "loop",
			MountPoint:    "/srv",
		},
	}}

	var callCount int
	apiCaller := testing.APICallerFunc(func(objType string, version int, id, request string, arg, result interface{}) error {
		c.Check(objType, gc.Equals, "StorageProvisioner")
		c.Check(version, gc.Equals, 0)
		c.Check(id, gc.Equals, "")
		c.Check(request, gc.Equals, "FilesystemAttachmentParams")
		c.Check(arg, gc.DeepEquals, params.MachineStorageIds{
			Ids: []params.MachineStorageId{{
				MachineTag: "machine-100", AttachmentTag: "filesystem-100",
			}},
		})
		c.Assert(result, gc.FitsTypeOf, &params.FilesystemAttachmentParamsResults{})
		*(result.(*params.FilesystemAttachmentParamsResults)) = params.FilesystemAttachmentParamsResults{
			Results: paramsResults,
		}
		callCount++
		return nil
	})

	st := storageprovisioner.NewState(apiCaller, names.NewMachineTag("123"))
	filesystemParams, err := st.FilesystemAttachmentParams([]params.MachineStorageId{{
		MachineTag: "machine-100", AttachmentTag: "filesystem-100",
	}})
	c.Check(err, jc.ErrorIsNil)
	c.Check(callCount, gc.Equals, 1)
	c.Assert(filesystemParams, jc.DeepEquals, paramsResults)
}

func (s *provisionerSuite) TestSetVolumeInfo(c *gc.C) {
	var callCount int
	apiCaller := testing.APICallerFunc(func(objType string, version int, id, request string, arg, result interface{}) error {
		c.Check(objType, gc.Equals, "StorageProvisioner")
		c.Check(version, gc.Equals, 0)
		c.Check(id, gc.Equals, "")
		c.Check(request, gc.Equals, "SetVolumeInfo")
		c.Check(arg, gc.DeepEquals, params.Volumes{
<<<<<<< HEAD
			Volumes: []params.Volume{{VolumeTag: "volume-100", VolumeId: "123", HardwareId: "abc", Size: 1024, Persistent: true}},
=======
			Volumes: []params.Volume{{
				VolumeTag: "volume-100",
				Info: params.VolumeInfo{
					VolumeId:   "123",
					HardwareId: "abc",
					Size:       1024,
					Persistent: true,
				},
			}},
>>>>>>> 53bad816
		})
		c.Assert(result, gc.FitsTypeOf, &params.ErrorResults{})
		*(result.(*params.ErrorResults)) = params.ErrorResults{
			Results: []params.ErrorResult{{Error: nil}},
		}
		callCount++
		return nil
	})

	st := storageprovisioner.NewState(apiCaller, names.NewMachineTag("123"))
<<<<<<< HEAD
	volumes := []params.Volume{{VolumeTag: "volume-100", VolumeId: "123", HardwareId: "abc", Size: 1024, Persistent: true}}
=======
	volumes := []params.Volume{{
		VolumeTag: "volume-100",
		Info: params.VolumeInfo{
			VolumeId: "123", HardwareId: "abc", Size: 1024, Persistent: true,
		},
	}}
>>>>>>> 53bad816
	errorResults, err := st.SetVolumeInfo(volumes)
	c.Check(err, jc.ErrorIsNil)
	c.Check(callCount, gc.Equals, 1)
	c.Assert(errorResults, gc.HasLen, 1)
	c.Assert(errorResults[0].Error, gc.IsNil)
}

func (s *provisionerSuite) TestSetFilesystemInfo(c *gc.C) {
	var callCount int
	apiCaller := testing.APICallerFunc(func(objType string, version int, id, request string, arg, result interface{}) error {
		c.Check(objType, gc.Equals, "StorageProvisioner")
		c.Check(version, gc.Equals, 0)
		c.Check(id, gc.Equals, "")
		c.Check(request, gc.Equals, "SetFilesystemInfo")
		c.Check(arg, gc.DeepEquals, params.Filesystems{
			Filesystems: []params.Filesystem{{
				FilesystemTag: "filesystem-100",
				Info: params.FilesystemInfo{
					FilesystemId: "123",
					Size:         1024,
				},
			}},
		})
		c.Assert(result, gc.FitsTypeOf, &params.ErrorResults{})
		*(result.(*params.ErrorResults)) = params.ErrorResults{
			Results: []params.ErrorResult{{Error: nil}},
		}
		callCount++
		return nil
	})

	st := storageprovisioner.NewState(apiCaller, names.NewMachineTag("123"))
	filesystems := []params.Filesystem{{
		FilesystemTag: "filesystem-100",
		Info: params.FilesystemInfo{
			FilesystemId: "123",
			Size:         1024,
		},
	}}
	errorResults, err := st.SetFilesystemInfo(filesystems)
	c.Check(err, jc.ErrorIsNil)
	c.Check(callCount, gc.Equals, 1)
	c.Assert(errorResults, gc.HasLen, 1)
	c.Assert(errorResults[0].Error, gc.IsNil)
}

func (s *provisionerSuite) TestSetVolumeAttachmentInfo(c *gc.C) {
	volumeAttachments := []params.VolumeAttachment{{
		VolumeTag:  "volume-100",
		MachineTag: "machine-200",
		Info: params.VolumeAttachmentInfo{
			DeviceName: "xvdf1",
		},
	}}

	var callCount int
	apiCaller := testing.APICallerFunc(func(objType string, version int, id, request string, arg, result interface{}) error {
		c.Check(objType, gc.Equals, "StorageProvisioner")
		c.Check(version, gc.Equals, 0)
		c.Check(id, gc.Equals, "")
		c.Check(request, gc.Equals, "SetVolumeAttachmentInfo")
		c.Check(arg, jc.DeepEquals, params.VolumeAttachments{volumeAttachments})
		c.Assert(result, gc.FitsTypeOf, &params.ErrorResults{})
		*(result.(*params.ErrorResults)) = params.ErrorResults{
			Results: []params.ErrorResult{{Error: nil}},
		}
		callCount++
		return nil
	})

	st := storageprovisioner.NewState(apiCaller, names.NewMachineTag("123"))
	errorResults, err := st.SetVolumeAttachmentInfo(volumeAttachments)
	c.Check(err, jc.ErrorIsNil)
	c.Check(callCount, gc.Equals, 1)
	c.Assert(errorResults, gc.HasLen, 1)
	c.Assert(errorResults[0].Error, gc.IsNil)
}

func (s *provisionerSuite) TestSetFilesystemAttachmentInfo(c *gc.C) {
	filesystemAttachments := []params.FilesystemAttachment{{
		FilesystemTag: "filesystem-100",
		MachineTag:    "machine-200",
		Info: params.FilesystemAttachmentInfo{
			MountPoint: "/srv",
		},
	}}

	var callCount int
	apiCaller := testing.APICallerFunc(func(objType string, version int, id, request string, arg, result interface{}) error {
		c.Check(objType, gc.Equals, "StorageProvisioner")
		c.Check(version, gc.Equals, 0)
		c.Check(id, gc.Equals, "")
		c.Check(request, gc.Equals, "SetFilesystemAttachmentInfo")
		c.Check(arg, jc.DeepEquals, params.FilesystemAttachments{filesystemAttachments})
		c.Assert(result, gc.FitsTypeOf, &params.ErrorResults{})
		*(result.(*params.ErrorResults)) = params.ErrorResults{
			Results: []params.ErrorResult{{Error: nil}},
		}
		callCount++
		return nil
	})

	st := storageprovisioner.NewState(apiCaller, names.NewMachineTag("123"))
	errorResults, err := st.SetFilesystemAttachmentInfo(filesystemAttachments)
	c.Check(err, jc.ErrorIsNil)
	c.Check(callCount, gc.Equals, 1)
	c.Assert(errorResults, gc.HasLen, 1)
	c.Assert(errorResults[0].Error, gc.IsNil)
}

func (s *provisionerSuite) testOpWithTags(
	c *gc.C, opName string, apiCall func(*storageprovisioner.State, []names.Tag) ([]params.ErrorResult, error),
) {
	var callCount int
	apiCaller := testing.APICallerFunc(func(objType string, version int, id, request string, arg, result interface{}) error {
		c.Check(objType, gc.Equals, "StorageProvisioner")
		c.Check(version, gc.Equals, 0)
		c.Check(id, gc.Equals, "")
		c.Check(request, gc.Equals, opName)
		c.Check(arg, gc.DeepEquals, params.Entities{Entities: []params.Entity{{Tag: "volume-100"}}})
		c.Assert(result, gc.FitsTypeOf, &params.ErrorResults{})
		*(result.(*params.ErrorResults)) = params.ErrorResults{
			Results: []params.ErrorResult{{Error: nil}},
		}
		callCount++
		return nil
	})

	st := storageprovisioner.NewState(apiCaller, names.NewMachineTag("123"))
	volumes := []names.Tag{names.NewVolumeTag("100")}
	errorResults, err := apiCall(st, volumes)
	c.Check(err, jc.ErrorIsNil)
	c.Check(callCount, gc.Equals, 1)
	c.Assert(errorResults, jc.DeepEquals, []params.ErrorResult{{}})
}

func (s *provisionerSuite) TestRemove(c *gc.C) {
	s.testOpWithTags(c, "Remove", func(st *storageprovisioner.State, tags []names.Tag) ([]params.ErrorResult, error) {
		return st.Remove(tags)
	})
}

func (s *provisionerSuite) TestEnsureDead(c *gc.C) {
	s.testOpWithTags(c, "EnsureDead", func(st *storageprovisioner.State, tags []names.Tag) ([]params.ErrorResult, error) {
		return st.EnsureDead(tags)
	})
}

func (s *provisionerSuite) TestLife(c *gc.C) {
	var callCount int
	apiCaller := testing.APICallerFunc(func(objType string, version int, id, request string, arg, result interface{}) error {
		c.Check(objType, gc.Equals, "StorageProvisioner")
		c.Check(version, gc.Equals, 0)
		c.Check(id, gc.Equals, "")
		c.Check(request, gc.Equals, "Life")
		c.Check(arg, gc.DeepEquals, params.Entities{Entities: []params.Entity{{Tag: "volume-100"}}})
		c.Assert(result, gc.FitsTypeOf, &params.LifeResults{})
		*(result.(*params.LifeResults)) = params.LifeResults{
			Results: []params.LifeResult{{Life: params.Alive}},
		}
		callCount++
		return nil
	})

	st := storageprovisioner.NewState(apiCaller, names.NewMachineTag("123"))
	volumes := []names.Tag{names.NewVolumeTag("100")}
	lifeResults, err := st.Life(volumes)
	c.Check(err, jc.ErrorIsNil)
	c.Check(callCount, gc.Equals, 1)
	c.Assert(lifeResults, jc.DeepEquals, []params.LifeResult{{Life: params.Alive}})
}

func (s *provisionerSuite) testClientError(c *gc.C, apiCall func(*storageprovisioner.State) error) {
	apiCaller := testing.APICallerFunc(func(objType string, version int, id, request string, arg, result interface{}) error {
		return errors.New("blargh")
	})
	st := storageprovisioner.NewState(apiCaller, names.NewMachineTag("123"))
	err := apiCall(st)
	c.Check(err, gc.ErrorMatches, "blargh")
}

func (s *provisionerSuite) TestWatchVolumesClientError(c *gc.C) {
	s.testClientError(c, func(st *storageprovisioner.State) error {
		_, err := st.WatchVolumes()
		return err
	})
}

func (s *provisionerSuite) TestVolumesClientError(c *gc.C) {
	s.testClientError(c, func(st *storageprovisioner.State) error {
		_, err := st.Volumes(nil)
		return err
	})
}

func (s *provisionerSuite) TestVolumeParamsClientError(c *gc.C) {
	s.testClientError(c, func(st *storageprovisioner.State) error {
		_, err := st.VolumeParams(nil)
		return err
	})
}

func (s *provisionerSuite) TestRemoveClientError(c *gc.C) {
	s.testClientError(c, func(st *storageprovisioner.State) error {
		_, err := st.Remove(nil)
		return err
	})
}

func (s *provisionerSuite) TestRemoveAttachmentsClientError(c *gc.C) {
	s.testClientError(c, func(st *storageprovisioner.State) error {
		_, err := st.RemoveAttachments(nil)
		return err
	})
}

func (s *provisionerSuite) TestSetVolumeInfoClientError(c *gc.C) {
	s.testClientError(c, func(st *storageprovisioner.State) error {
		_, err := st.SetVolumeInfo(nil)
		return err
	})
}

func (s *provisionerSuite) TestEnsureDeadClientError(c *gc.C) {
	s.testClientError(c, func(st *storageprovisioner.State) error {
		_, err := st.EnsureDead(nil)
		return err
	})
}

func (s *provisionerSuite) TestLifeClientError(c *gc.C) {
	s.testClientError(c, func(st *storageprovisioner.State) error {
		_, err := st.Life(nil)
		return err
	})
}

func (s *provisionerSuite) TestAttachmentLifeClientError(c *gc.C) {
	s.testClientError(c, func(st *storageprovisioner.State) error {
		_, err := st.AttachmentLife(nil)
		return err
	})
}

func (s *provisionerSuite) TestWatchVolumesServerError(c *gc.C) {
	apiCaller := testing.APICallerFunc(func(objType string, version int, id, request string, arg, result interface{}) error {
		*(result.(*params.StringsWatchResults)) = params.StringsWatchResults{
			Results: []params.StringsWatchResult{{
				Error: &params.Error{Message: "MSG", Code: "621"},
			}},
		}
		return nil
	})
	st := storageprovisioner.NewState(apiCaller, names.NewMachineTag("123"))
	_, err := st.WatchVolumes()
	c.Check(err, gc.ErrorMatches, "MSG")
}

func (s *provisionerSuite) TestVolumesServerError(c *gc.C) {
	apiCaller := testing.APICallerFunc(func(objType string, version int, id, request string, arg, result interface{}) error {
		*(result.(*params.VolumeResults)) = params.VolumeResults{
			Results: []params.VolumeResult{{
				Error: &params.Error{Message: "MSG", Code: "621"},
			}},
		}
		return nil
	})
	st := storageprovisioner.NewState(apiCaller, names.NewMachineTag("123"))
	results, err := st.Volumes([]names.VolumeTag{names.NewVolumeTag("100")})
	c.Assert(err, jc.ErrorIsNil)
	c.Assert(results, gc.HasLen, 1)
	c.Check(results[0].Error, gc.ErrorMatches, "MSG")
}

func (s *provisionerSuite) TestVolumeParamsServerError(c *gc.C) {
	apiCaller := testing.APICallerFunc(func(objType string, version int, id, request string, arg, result interface{}) error {
		*(result.(*params.VolumeParamsResults)) = params.VolumeParamsResults{
			Results: []params.VolumeParamsResult{{
				Error: &params.Error{Message: "MSG", Code: "621"},
			}},
		}
		return nil
	})
	st := storageprovisioner.NewState(apiCaller, names.NewMachineTag("123"))
	results, err := st.VolumeParams([]names.VolumeTag{names.NewVolumeTag("100")})
	c.Assert(err, jc.ErrorIsNil)
	c.Assert(results, gc.HasLen, 1)
	c.Check(results[0].Error, gc.ErrorMatches, "MSG")
}

func (s *provisionerSuite) TestSetVolumeInfoServerError(c *gc.C) {
	apiCaller := testing.APICallerFunc(func(objType string, version int, id, request string, arg, result interface{}) error {
		*(result.(*params.ErrorResults)) = params.ErrorResults{
			Results: []params.ErrorResult{{
				Error: &params.Error{Message: "MSG", Code: "621"},
			}},
		}
		return nil
	})
	st := storageprovisioner.NewState(apiCaller, names.NewMachineTag("123"))
	results, err := st.SetVolumeInfo([]params.Volume{{
		VolumeTag: names.NewVolumeTag("100").String(),
	}})
	c.Assert(err, jc.ErrorIsNil)
	c.Assert(results, gc.HasLen, 1)
	c.Check(results[0].Error, gc.ErrorMatches, "MSG")
}

func (s *provisionerSuite) testServerError(c *gc.C, apiCall func(*storageprovisioner.State, []names.Tag) ([]params.ErrorResult, error)) {
	apiCaller := testing.APICallerFunc(func(objType string, version int, id, request string, arg, result interface{}) error {
		*(result.(*params.ErrorResults)) = params.ErrorResults{
			Results: []params.ErrorResult{{
				Error: &params.Error{Message: "MSG", Code: "621"},
			}},
		}
		return nil
	})
	st := storageprovisioner.NewState(apiCaller, names.NewMachineTag("123"))
	tags := []names.Tag{
		names.NewVolumeTag("100"),
	}
	results, err := apiCall(st, tags)
	c.Assert(err, jc.ErrorIsNil)
	c.Assert(results, gc.HasLen, 1)
	c.Check(results[0].Error, gc.ErrorMatches, "MSG")
}

func (s *provisionerSuite) TestRemoveServerError(c *gc.C) {
	s.testServerError(c, func(st *storageprovisioner.State, tags []names.Tag) ([]params.ErrorResult, error) {
		return st.Remove(tags)
	})
}

func (s *provisionerSuite) TestEnsureDeadServerError(c *gc.C) {
	s.testServerError(c, func(st *storageprovisioner.State, tags []names.Tag) ([]params.ErrorResult, error) {
		return st.EnsureDead(tags)
	})
}

func (s *provisionerSuite) TestLifeServerError(c *gc.C) {
	apiCaller := testing.APICallerFunc(func(objType string, version int, id, request string, arg, result interface{}) error {
		*(result.(*params.LifeResults)) = params.LifeResults{
			Results: []params.LifeResult{{
				Error: &params.Error{Message: "MSG", Code: "621"},
			}},
		}
		return nil
	})
	st := storageprovisioner.NewState(apiCaller, names.NewMachineTag("123"))
	tags := []names.Tag{
		names.NewVolumeTag("100"),
	}
	results, err := st.Life(tags)
	c.Assert(err, jc.ErrorIsNil)
	c.Assert(results, gc.HasLen, 1)
	c.Check(results[0].Error, gc.ErrorMatches, "MSG")
}

func (s *provisionerSuite) TestWatchForEnvironConfigChanges(c *gc.C) {
	apiCaller := testing.APICallerFunc(func(objType string, version int, id, request string, arg, result interface{}) error {
		c.Check(objType, gc.Equals, "StorageProvisioner")
		c.Check(version, gc.Equals, 0)
		c.Check(id, gc.Equals, "")
		c.Check(request, gc.Equals, "WatchForEnvironConfigChanges")
		c.Assert(result, gc.FitsTypeOf, &params.NotifyWatchResult{})
		*(result.(*params.NotifyWatchResult)) = params.NotifyWatchResult{
			NotifyWatcherId: "abc",
		}
		return errors.New("FAIL")
	})
	st := storageprovisioner.NewState(apiCaller, names.NewMachineTag("123"))
	_, err := st.WatchForEnvironConfigChanges()
	c.Assert(err, gc.ErrorMatches, "FAIL")
}

func (s *provisionerSuite) TestEnvironConfig(c *gc.C) {
	inputCfg := coretesting.EnvironConfig(c)
	apiCaller := testing.APICallerFunc(func(objType string, version int, id, request string, arg, result interface{}) error {
		c.Check(objType, gc.Equals, "StorageProvisioner")
		c.Check(version, gc.Equals, 0)
		c.Check(id, gc.Equals, "")
		c.Check(request, gc.Equals, "EnvironConfig")
		c.Assert(result, gc.FitsTypeOf, &params.EnvironConfigResult{})
		*(result.(*params.EnvironConfigResult)) = params.EnvironConfigResult{
			Config: inputCfg.AllAttrs(),
		}
		return nil
	})
	st := storageprovisioner.NewState(apiCaller, names.NewMachineTag("123"))
	outputCfg, err := st.EnvironConfig()
	c.Assert(err, jc.ErrorIsNil)
	c.Assert(outputCfg.AllAttrs(), jc.DeepEquals, inputCfg.AllAttrs())
}<|MERGE_RESOLUTION|>--- conflicted
+++ resolved
@@ -164,19 +164,12 @@
 		*(result.(*params.VolumeResults)) = params.VolumeResults{
 			Results: []params.VolumeResult{{
 				Result: params.Volume{
-<<<<<<< HEAD
-					VolumeTag:  "volume-100",
-					VolumeId:   "volume-id",
-					HardwareId: "abc",
-					Size:       1024,
-=======
 					VolumeTag: "volume-100",
 					Info: params.VolumeInfo{
 						VolumeId:   "volume-id",
 						HardwareId: "abc",
 						Size:       1024,
 					},
->>>>>>> 53bad816
 				},
 			}},
 		}
@@ -190,16 +183,12 @@
 	c.Check(callCount, gc.Equals, 1)
 	c.Assert(volumes, jc.DeepEquals, []params.VolumeResult{{
 		Result: params.Volume{
-<<<<<<< HEAD
-			VolumeTag: "volume-100", VolumeId: "volume-id", HardwareId: "abc", Size: 1024,
-=======
 			VolumeTag: "volume-100",
 			Info: params.VolumeInfo{
 				VolumeId:   "volume-id",
 				HardwareId: "abc",
 				Size:       1024,
 			},
->>>>>>> 53bad816
 		},
 	}})
 }
@@ -506,9 +495,6 @@
 		c.Check(id, gc.Equals, "")
 		c.Check(request, gc.Equals, "SetVolumeInfo")
 		c.Check(arg, gc.DeepEquals, params.Volumes{
-<<<<<<< HEAD
-			Volumes: []params.Volume{{VolumeTag: "volume-100", VolumeId: "123", HardwareId: "abc", Size: 1024, Persistent: true}},
-=======
 			Volumes: []params.Volume{{
 				VolumeTag: "volume-100",
 				Info: params.VolumeInfo{
@@ -518,7 +504,6 @@
 					Persistent: true,
 				},
 			}},
->>>>>>> 53bad816
 		})
 		c.Assert(result, gc.FitsTypeOf, &params.ErrorResults{})
 		*(result.(*params.ErrorResults)) = params.ErrorResults{
@@ -529,16 +514,12 @@
 	})
 
 	st := storageprovisioner.NewState(apiCaller, names.NewMachineTag("123"))
-<<<<<<< HEAD
-	volumes := []params.Volume{{VolumeTag: "volume-100", VolumeId: "123", HardwareId: "abc", Size: 1024, Persistent: true}}
-=======
 	volumes := []params.Volume{{
 		VolumeTag: "volume-100",
 		Info: params.VolumeInfo{
 			VolumeId: "123", HardwareId: "abc", Size: 1024, Persistent: true,
 		},
 	}}
->>>>>>> 53bad816
 	errorResults, err := st.SetVolumeInfo(volumes)
 	c.Check(err, jc.ErrorIsNil)
 	c.Check(callCount, gc.Equals, 1)
