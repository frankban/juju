// Copyright 2015 Canonical Ltd.
// Licensed under the AGPLv3, see LICENCE file for details.

package storageprovisioner

import (
	"github.com/juju/errors"
	"github.com/juju/names"

	"github.com/juju/juju/api/base"
	"github.com/juju/juju/api/common"
	apiwatcher "github.com/juju/juju/api/watcher"
	"github.com/juju/juju/apiserver/params"
	"github.com/juju/juju/watcher"
)

const storageProvisionerFacade = "StorageProvisioner"

// State provides access to a storageprovisioner's view of the state.
type State struct {
	facade base.FacadeCaller
	scope  names.Tag

	*common.ModelWatcher
}

// NewState creates a new client-side StorageProvisioner facade.
func NewState(caller base.APICaller, scope names.Tag) (*State, error) {
	switch scope.(type) {
	case names.ModelTag:
	case names.MachineTag:
	default:
<<<<<<< HEAD
		panic(errors.Errorf("expected ModelTag or MachineTag, got %T", scope))
=======
		return nil, errors.Errorf("expected EnvironTag or MachineTag, got %T", scope)
>>>>>>> 1cb8f03c
	}
	facadeCaller := base.NewFacadeCaller(caller, storageProvisionerFacade)
	return &State{
		facadeCaller,
		scope,
<<<<<<< HEAD
		common.NewModelWatcher(facadeCaller),
	}
=======
		common.NewEnvironWatcher(facadeCaller),
	}, nil
>>>>>>> 1cb8f03c
}

// WatchBlockDevices watches for changes to the specified machine's block devices.
func (st *State) WatchBlockDevices(m names.MachineTag) (watcher.NotifyWatcher, error) {
	var results params.NotifyWatchResults
	args := params.Entities{
		Entities: []params.Entity{{Tag: m.String()}},
	}
	err := st.facade.FacadeCall("WatchBlockDevices", args, &results)
	if err != nil {
		return nil, err
	}
	if len(results.Results) != 1 {
		panic(errors.Errorf("expected 1 result, got %d", len(results.Results)))
	}
	result := results.Results[0]
	if result.Error != nil {
		return nil, result.Error
	}
	w := apiwatcher.NewNotifyWatcher(st.facade.RawAPICaller(), result)
	return w, nil
}

// WatchMachine watches for changes to the specified machine.
func (st *State) WatchMachine(m names.MachineTag) (watcher.NotifyWatcher, error) {
	var results params.NotifyWatchResults
	args := params.Entities{
		Entities: []params.Entity{{Tag: m.String()}},
	}
	err := st.facade.FacadeCall("WatchMachines", args, &results)
	if err != nil {
		return nil, err
	}
	if len(results.Results) != 1 {
		panic(errors.Errorf("expected 1 result, got %d", len(results.Results)))
	}
	result := results.Results[0]
	if result.Error != nil {
		return nil, result.Error
	}
	w := apiwatcher.NewNotifyWatcher(st.facade.RawAPICaller(), result)
	return w, nil
}

// WatchVolumes watches for lifecycle changes to volumes scoped to the
// entity with the tag passed to NewState.
func (st *State) WatchVolumes() (watcher.StringsWatcher, error) {
	return st.watchStorageEntities("WatchVolumes")
}

// WatchVolumes watches for lifecycle changes to volumes scoped to the
// entity with the tag passed to NewState.
func (st *State) WatchFilesystems() (watcher.StringsWatcher, error) {
	return st.watchStorageEntities("WatchFilesystems")
}

func (st *State) watchStorageEntities(method string) (watcher.StringsWatcher, error) {
	var results params.StringsWatchResults
	args := params.Entities{
		Entities: []params.Entity{{Tag: st.scope.String()}},
	}
	err := st.facade.FacadeCall(method, args, &results)
	if err != nil {
		return nil, err
	}
	if len(results.Results) != 1 {
		panic(errors.Errorf("expected 1 result, got %d", len(results.Results)))
	}
	result := results.Results[0]
	if result.Error != nil {
		return nil, result.Error
	}
	w := apiwatcher.NewStringsWatcher(st.facade.RawAPICaller(), result)
	return w, nil
}

// WatchVolumeAttachments watches for changes to volume attachments
// scoped to the entity with the tag passed to NewState.
func (st *State) WatchVolumeAttachments() (watcher.MachineStorageIdsWatcher, error) {
	return st.watchAttachments("WatchVolumeAttachments", apiwatcher.NewVolumeAttachmentsWatcher)
}

// WatchFilesystemAttachments watches for changes to filesystem attachments
// scoped to the entity with the tag passed to NewState.
func (st *State) WatchFilesystemAttachments() (watcher.MachineStorageIdsWatcher, error) {
	return st.watchAttachments("WatchFilesystemAttachments", apiwatcher.NewFilesystemAttachmentsWatcher)
}

func (st *State) watchAttachments(
	method string,
	newWatcher func(base.APICaller, params.MachineStorageIdsWatchResult) watcher.MachineStorageIdsWatcher,
) (watcher.MachineStorageIdsWatcher, error) {
	var results params.MachineStorageIdsWatchResults
	args := params.Entities{
		Entities: []params.Entity{{Tag: st.scope.String()}},
	}
	err := st.facade.FacadeCall(method, args, &results)
	if err != nil {
		return nil, err
	}
	if len(results.Results) != 1 {
		panic(errors.Errorf("expected 1 result, got %d", len(results.Results)))
	}
	result := results.Results[0]
	if result.Error != nil {
		return nil, result.Error
	}
	w := newWatcher(st.facade.RawAPICaller(), result)
	return w, nil
}

// Volumes returns details of volumes with the specified tags.
func (st *State) Volumes(tags []names.VolumeTag) ([]params.VolumeResult, error) {
	args := params.Entities{
		Entities: make([]params.Entity, len(tags)),
	}
	for i, tag := range tags {
		args.Entities[i].Tag = tag.String()
	}
	var results params.VolumeResults
	err := st.facade.FacadeCall("Volumes", args, &results)
	if err != nil {
		return nil, err
	}
	if len(results.Results) != len(tags) {
		panic(errors.Errorf("expected %d result(s), got %d", len(tags), len(results.Results)))
	}
	return results.Results, nil
}

// Filesystems returns details of filesystems with the specified tags.
func (st *State) Filesystems(tags []names.FilesystemTag) ([]params.FilesystemResult, error) {
	args := params.Entities{
		Entities: make([]params.Entity, len(tags)),
	}
	for i, tag := range tags {
		args.Entities[i].Tag = tag.String()
	}
	var results params.FilesystemResults
	err := st.facade.FacadeCall("Filesystems", args, &results)
	if err != nil {
		return nil, err
	}
	if len(results.Results) != len(tags) {
		panic(errors.Errorf("expected %d result(s), got %d", len(tags), len(results.Results)))
	}
	return results.Results, nil
}

// VolumeAttachments returns details of volume attachments with the specified IDs.
func (st *State) VolumeAttachments(ids []params.MachineStorageId) ([]params.VolumeAttachmentResult, error) {
	args := params.MachineStorageIds{ids}
	var results params.VolumeAttachmentResults
	err := st.facade.FacadeCall("VolumeAttachments", args, &results)
	if err != nil {
		return nil, err
	}
	if len(results.Results) != len(ids) {
		panic(errors.Errorf("expected %d result(s), got %d", len(ids), len(results.Results)))
	}
	return results.Results, nil
}

// VolumeBlockDevices returns details of block devices corresponding to the volume
// attachments with the specified IDs.
func (st *State) VolumeBlockDevices(ids []params.MachineStorageId) ([]params.BlockDeviceResult, error) {
	args := params.MachineStorageIds{ids}
	var results params.BlockDeviceResults
	err := st.facade.FacadeCall("VolumeBlockDevices", args, &results)
	if err != nil {
		return nil, err
	}
	if len(results.Results) != len(ids) {
		panic(errors.Errorf("expected %d result(s), got %d", len(ids), len(results.Results)))
	}
	return results.Results, nil
}

// FilesystemAttachments returns details of filesystem attachments with the specified IDs.
func (st *State) FilesystemAttachments(ids []params.MachineStorageId) ([]params.FilesystemAttachmentResult, error) {
	args := params.MachineStorageIds{ids}
	var results params.FilesystemAttachmentResults
	err := st.facade.FacadeCall("FilesystemAttachments", args, &results)
	if err != nil {
		return nil, err
	}
	if len(results.Results) != len(ids) {
		panic(errors.Errorf("expected %d result(s), got %d", len(ids), len(results.Results)))
	}
	return results.Results, nil
}

// VolumeParams returns the parameters for creating the volumes
// with the specified tags.
func (st *State) VolumeParams(tags []names.VolumeTag) ([]params.VolumeParamsResult, error) {
	args := params.Entities{
		Entities: make([]params.Entity, len(tags)),
	}
	for i, tag := range tags {
		args.Entities[i].Tag = tag.String()
	}
	var results params.VolumeParamsResults
	err := st.facade.FacadeCall("VolumeParams", args, &results)
	if err != nil {
		return nil, err
	}
	if len(results.Results) != len(tags) {
		panic(errors.Errorf("expected %d result(s), got %d", len(tags), len(results.Results)))
	}
	return results.Results, nil
}

// FilesystemParams returns the parameters for creating the filesystems
// with the specified tags.
func (st *State) FilesystemParams(tags []names.FilesystemTag) ([]params.FilesystemParamsResult, error) {
	args := params.Entities{
		Entities: make([]params.Entity, len(tags)),
	}
	for i, tag := range tags {
		args.Entities[i].Tag = tag.String()
	}
	var results params.FilesystemParamsResults
	err := st.facade.FacadeCall("FilesystemParams", args, &results)
	if err != nil {
		return nil, err
	}
	if len(results.Results) != len(tags) {
		panic(errors.Errorf("expected %d result(s), got %d", len(tags), len(results.Results)))
	}
	return results.Results, nil
}

// VolumeAttachmentParams returns the parameters for creating the volume
// attachments with the specified tags.
func (st *State) VolumeAttachmentParams(ids []params.MachineStorageId) ([]params.VolumeAttachmentParamsResult, error) {
	args := params.MachineStorageIds{ids}
	var results params.VolumeAttachmentParamsResults
	err := st.facade.FacadeCall("VolumeAttachmentParams", args, &results)
	if err != nil {
		return nil, err
	}
	if len(results.Results) != len(ids) {
		panic(errors.Errorf("expected %d result(s), got %d", len(ids), len(results.Results)))
	}
	return results.Results, nil
}

// FilesystemAttachmentParams returns the parameters for creating the
// filesystem attachments with the specified tags.
func (st *State) FilesystemAttachmentParams(ids []params.MachineStorageId) ([]params.FilesystemAttachmentParamsResult, error) {
	args := params.MachineStorageIds{ids}
	var results params.FilesystemAttachmentParamsResults
	err := st.facade.FacadeCall("FilesystemAttachmentParams", args, &results)
	if err != nil {
		return nil, err
	}
	if len(results.Results) != len(ids) {
		panic(errors.Errorf("expected %d result(s), got %d", len(ids), len(results.Results)))
	}
	return results.Results, nil
}

// SetVolumeInfo records the details of newly provisioned volumes.
func (st *State) SetVolumeInfo(volumes []params.Volume) ([]params.ErrorResult, error) {
	args := params.Volumes{Volumes: volumes}
	var results params.ErrorResults
	err := st.facade.FacadeCall("SetVolumeInfo", args, &results)
	if err != nil {
		return nil, err
	}
	if len(results.Results) != len(volumes) {
		panic(errors.Errorf("expected %d result(s), got %d", len(volumes), len(results.Results)))
	}
	return results.Results, nil
}

// SetFilesystemInfo records the details of newly provisioned filesystems.
func (st *State) SetFilesystemInfo(filesystems []params.Filesystem) ([]params.ErrorResult, error) {
	args := params.Filesystems{Filesystems: filesystems}
	var results params.ErrorResults
	err := st.facade.FacadeCall("SetFilesystemInfo", args, &results)
	if err != nil {
		return nil, err
	}
	if len(results.Results) != len(filesystems) {
		panic(errors.Errorf("expected %d result(s), got %d", len(filesystems), len(results.Results)))
	}
	return results.Results, nil
}

// SetVolumeAttachmentInfo records the details of newly provisioned volume attachments.
func (st *State) SetVolumeAttachmentInfo(volumeAttachments []params.VolumeAttachment) ([]params.ErrorResult, error) {
	args := params.VolumeAttachments{VolumeAttachments: volumeAttachments}
	var results params.ErrorResults
	err := st.facade.FacadeCall("SetVolumeAttachmentInfo", args, &results)
	if err != nil {
		return nil, err
	}
	if len(results.Results) != len(volumeAttachments) {
		panic(errors.Errorf("expected %d result(s), got %d", len(volumeAttachments), len(results.Results)))
	}
	return results.Results, nil
}

// SetFilesystemAttachmentInfo records the details of newly provisioned filesystem attachments.
func (st *State) SetFilesystemAttachmentInfo(filesystemAttachments []params.FilesystemAttachment) ([]params.ErrorResult, error) {
	args := params.FilesystemAttachments{FilesystemAttachments: filesystemAttachments}
	var results params.ErrorResults
	err := st.facade.FacadeCall("SetFilesystemAttachmentInfo", args, &results)
	if err != nil {
		return nil, err
	}
	if len(results.Results) != len(filesystemAttachments) {
		panic(errors.Errorf("expected %d result(s), got %d", len(filesystemAttachments), len(results.Results)))
	}
	return results.Results, nil
}

// Life requests the life cycle of the entities with the specified tags.
func (st *State) Life(tags []names.Tag) ([]params.LifeResult, error) {
	var results params.LifeResults
	args := params.Entities{
		Entities: make([]params.Entity, len(tags)),
	}
	for i, tag := range tags {
		args.Entities[i].Tag = tag.String()
	}
	if err := st.facade.FacadeCall("Life", args, &results); err != nil {
		return nil, err
	}
	if len(results.Results) != len(tags) {
		return nil, errors.Errorf("expected %d result(s), got %d", len(tags), len(results.Results))
	}
	return results.Results, nil
}

// AttachmentLife requests the life cycle of the attachments with the specified IDs.
func (st *State) AttachmentLife(ids []params.MachineStorageId) ([]params.LifeResult, error) {
	var results params.LifeResults
	args := params.MachineStorageIds{ids}
	if err := st.facade.FacadeCall("AttachmentLife", args, &results); err != nil {
		return nil, err
	}
	if len(results.Results) != len(ids) {
		return nil, errors.Errorf("expected %d result(s), got %d", len(ids), len(results.Results))
	}
	return results.Results, nil
}

// EnsureDead progresses the entities with the specified tags to the Dead
// life cycle state, if they are Alive or Dying.
func (st *State) EnsureDead(tags []names.Tag) ([]params.ErrorResult, error) {
	var results params.ErrorResults
	args := params.Entities{
		Entities: make([]params.Entity, len(tags)),
	}
	for i, tag := range tags {
		args.Entities[i].Tag = tag.String()
	}
	if err := st.facade.FacadeCall("EnsureDead", args, &results); err != nil {
		return nil, err
	}
	if len(results.Results) != len(tags) {
		return nil, errors.Errorf("expected %d result(s), got %d", len(tags), len(results.Results))
	}
	return results.Results, nil
}

// Remove removes the entities with the specified tags from state.
func (st *State) Remove(tags []names.Tag) ([]params.ErrorResult, error) {
	var results params.ErrorResults
	args := params.Entities{
		Entities: make([]params.Entity, len(tags)),
	}
	for i, tag := range tags {
		args.Entities[i].Tag = tag.String()
	}
	if err := st.facade.FacadeCall("Remove", args, &results); err != nil {
		return nil, err
	}
	if len(results.Results) != len(tags) {
		return nil, errors.Errorf("expected %d result(s), got %d", len(tags), len(results.Results))
	}
	return results.Results, nil
}

// RemoveAttachments removes the attachments with the specified IDs from state.
func (st *State) RemoveAttachments(ids []params.MachineStorageId) ([]params.ErrorResult, error) {
	var results params.ErrorResults
	args := params.MachineStorageIds{ids}
	if err := st.facade.FacadeCall("RemoveAttachment", args, &results); err != nil {
		return nil, err
	}
	if len(results.Results) != len(ids) {
		return nil, errors.Errorf("expected %d result(s), got %d", len(ids), len(results.Results))
	}
	return results.Results, nil
}

// InstanceIds returns the provider specific instance ID for each machine,
// or an CodeNotProvisioned error if not set.
func (st *State) InstanceIds(tags []names.MachineTag) ([]params.StringResult, error) {
	var results params.StringResults
	args := params.Entities{
		Entities: make([]params.Entity, len(tags)),
	}
	for i, tag := range tags {
		args.Entities[i].Tag = tag.String()
	}
	err := st.facade.FacadeCall("InstanceId", args, &results)
	if err != nil {
		return nil, errors.Trace(err)
	}
	if len(results.Results) != 1 {
		return nil, errors.Errorf("expected %d result(s), got %d", len(results.Results), len(tags))
	}
	return results.Results, nil
}

// SetStatus sets the status of storage entities.
func (st *State) SetStatus(args []params.EntityStatusArgs) error {
	var result params.ErrorResults
	err := st.facade.FacadeCall("SetStatus", params.SetStatus{args}, &result)
	if err != nil {
		return err
	}
	return result.Combine()
}<|MERGE_RESOLUTION|>--- conflicted
+++ resolved
@@ -30,23 +30,14 @@
 	case names.ModelTag:
 	case names.MachineTag:
 	default:
-<<<<<<< HEAD
-		panic(errors.Errorf("expected ModelTag or MachineTag, got %T", scope))
-=======
-		return nil, errors.Errorf("expected EnvironTag or MachineTag, got %T", scope)
->>>>>>> 1cb8f03c
+		return nil, errors.Errorf("expected ModelTag or MachineTag, got %T", scope)
 	}
 	facadeCaller := base.NewFacadeCaller(caller, storageProvisionerFacade)
 	return &State{
 		facadeCaller,
 		scope,
-<<<<<<< HEAD
 		common.NewModelWatcher(facadeCaller),
-	}
-=======
-		common.NewEnvironWatcher(facadeCaller),
 	}, nil
->>>>>>> 1cb8f03c
 }
 
 // WatchBlockDevices watches for changes to the specified machine's block devices.
