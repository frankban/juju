// Copyright 2014 Canonical Ltd.
// Licensed under the AGPLv3, see LICENCE file for details.

package peergrouper

import (
	"errors"
	"fmt"
	"time"

	jc "github.com/juju/testing/checkers"
	gc "launchpad.net/gocheck"

	"launchpad.net/juju-core/instance"
	"launchpad.net/juju-core/juju/testing"
	statetesting "launchpad.net/juju-core/state/testing"
	coretesting "launchpad.net/juju-core/testing"
	"launchpad.net/juju-core/testing/testbase"
	"launchpad.net/juju-core/utils/voyeur"
	"launchpad.net/juju-core/worker"
)

type workerJujuConnSuite struct {
	testing.JujuConnSuite
}

var _ = gc.Suite(&workerJujuConnSuite{})

func (s *workerJujuConnSuite) TestStartStop(c *gc.C) {
	w, err := New(s.State)
	c.Assert(err, gc.IsNil)
	err = worker.Stop(w)
	c.Assert(err, gc.IsNil)
}

func (s *workerJujuConnSuite) TestPublisherSetsAPIHostPorts(c *gc.C) {
	st := newFakeState()
	initState(c, st, 3)

	watcher := s.State.WatchAPIHostPorts()
	cwatch := statetesting.NewNotifyWatcherC(c, s.State, watcher)
	cwatch.AssertOneChange()

	statePublish := newPublisher(s.State)

	// Wrap the publisher so that we can call StartSync immediately
	// after the publishAPIServers method is called.
	publish := func(apiServers [][]instance.HostPort) error {
		err := statePublish.publishAPIServers(apiServers)
		s.State.StartSync()
		return err
	}

	w := newWorker(st, publisherFunc(publish))
	defer func() {
		c.Check(worker.Stop(w), gc.IsNil)
	}()

	cwatch.AssertOneChange()
	hps, err := s.State.APIHostPorts()
	c.Assert(err, gc.IsNil)
	c.Assert(hps, jc.DeepEquals, expectedAPIHostPorts(3))
}

type workerSuite struct {
	testbase.LoggingSuite
}

var _ = gc.Suite(&workerSuite{})

func (s *workerSuite) SetUpTest(c *gc.C) {
	s.LoggingSuite.SetUpTest(c)
	resetErrors()
}

// initState initializes the fake state with a single
// replicaset member and numMachines machines
// primed to vote.
func initState(c *gc.C, st *fakeState, numMachines int) {
	var ids []string
	for i := 10; i < 10+numMachines; i++ {
		id := fmt.Sprint(i)
		m := st.addMachine(id, true)
		m.setStateHostPort(fmt.Sprintf("0.1.2.%d:%d", i, mongoPort))
		ids = append(ids, id)
		c.Assert(m.MongoHostPorts(), gc.HasLen, 1)

		m.setAPIHostPorts(addressesWithPort(apiPort, fmt.Sprintf("0.1.2.%d", i)))
	}
	st.machine("10").SetHasVote(true)
	st.setStateServers(ids...)
	st.session.Set(mkMembers("0v"))
	st.session.setStatus(mkStatuses("0p"))
	st.check = checkInvariants
}

// expectedAPIHostPorts returns the expected addresses
// of the machines as created by initState.
func expectedAPIHostPorts(n int) [][]instance.HostPort {
	servers := make([][]instance.HostPort, n)
	for i := range servers {
		servers[i] = []instance.HostPort{{
			Address: instance.Address{
				Value:        fmt.Sprintf("0.1.2.%d", i+10),
				NetworkScope: instance.NetworkUnknown,
				Type:         instance.Ipv4Address,
			},
			Port: apiPort,
		}}
	}
	return servers
}

func addressesWithPort(port int, addrs ...string) []instance.HostPort {
	return instance.AddressesWithPort(instance.NewAddresses(addrs), port)
}

func (s *workerSuite) TestSetsAndUpdatesMembers(c *gc.C) {
	s.PatchValue(&pollInterval, 5*time.Millisecond)

	st := newFakeState()
	initState(c, st, 3)

	memberWatcher := st.session.members.Watch()
	mustNext(c, memberWatcher)
	c.Assert(memberWatcher.Value(), jc.DeepEquals, mkMembers("0v"))

	logger.Infof("starting worker")
	w := newWorker(st, noPublisher{})
	defer func() {
		c.Check(worker.Stop(w), gc.IsNil)
	}()

	// Wait for the worker to set the initial members.
	mustNext(c, memberWatcher)
	c.Assert(memberWatcher.Value(), jc.DeepEquals, mkMembers("0v 1 2"))

	// Update the status of the new members
	// and check that they become voting.
	c.Logf("updating new member status")
	st.session.setStatus(mkStatuses("0p 1s 2s"))
	mustNext(c, memberWatcher)
	c.Assert(memberWatcher.Value(), jc.DeepEquals, mkMembers("0v 1v 2v"))

	c.Logf("adding another machine")
	// Add another machine.
	m13 := st.addMachine("13", false)
	m13.setStateHostPort(fmt.Sprintf("0.1.2.%d:%d", 13, mongoPort))
	st.setStateServers("10", "11", "12", "13")

	c.Logf("waiting for new member to be added")
	mustNext(c, memberWatcher)
	c.Assert(memberWatcher.Value(), jc.DeepEquals, mkMembers("0v 1v 2v 3"))

	// Remove vote from an existing member;
	// and give it to the new machine.
	// Also set the status of the new machine to
	// healthy.
	c.Logf("removing vote from machine 10 and adding it to machine 13")
	st.machine("10").setWantsVote(false)
	st.machine("13").setWantsVote(true)

	st.session.setStatus(mkStatuses("0p 1s 2s 3s"))

	// Check that the new machine gets the vote and the
	// old machine loses it.
	c.Logf("waiting for vote switch")
	mustNext(c, memberWatcher)
	c.Assert(memberWatcher.Value(), jc.DeepEquals, mkMembers("0 1v 2v 3v"))

	c.Logf("removing old machine")
	// Remove the old machine.
	st.removeMachine("10")
	st.setStateServers("11", "12", "13")

	// Check that it's removed from the members.
	c.Logf("waiting for removal")
	mustNext(c, memberWatcher)
	c.Assert(memberWatcher.Value(), jc.DeepEquals, mkMembers("1v 2v 3v"))
}

func (s *workerSuite) TestAddressChange(c *gc.C) {
	st := newFakeState()
	initState(c, st, 3)

	memberWatcher := st.session.members.Watch()
	mustNext(c, memberWatcher)
	c.Assert(memberWatcher.Value(), jc.DeepEquals, mkMembers("0v"))

	logger.Infof("starting worker")
	w := newWorker(st, noPublisher{})
	defer func() {
		c.Check(worker.Stop(w), gc.IsNil)
	}()

	// Wait for the worker to set the initial members.
	mustNext(c, memberWatcher)
	c.Assert(memberWatcher.Value(), jc.DeepEquals, mkMembers("0v 1 2"))

	// Change an address and wait for it to be changed in the
	// members.
	st.machine("11").setStateHostPort("0.1.99.99:9876")

	mustNext(c, memberWatcher)
	expectMembers := mkMembers("0v 1 2")
	expectMembers[1].Address = "0.1.99.99:9876"
	c.Assert(memberWatcher.Value(), jc.DeepEquals, expectMembers)
}

var fatalErrorsTests = []struct {
	errPattern string
	err        error
	expectErr  string
}{{
	errPattern: "State.StateServerInfo",
	expectErr:  "cannot get state server info: sample",
}, {
	errPattern: "Machine.SetHasVote 11 true",
	expectErr:  `cannot set voting status of "11" to true: sample`,
}, {
	errPattern: "Session.CurrentStatus",
	expectErr:  "cannot get replica set status: sample",
}, {
	errPattern: "Session.CurrentMembers",
	expectErr:  "cannot get replica set members: sample",
}, {
	errPattern: "State.Machine *",
	expectErr:  `cannot get machine "10": sample`,
}}

func (s *workerSuite) TestFatalErrors(c *gc.C) {
	s.PatchValue(&pollInterval, 5*time.Millisecond)
	for i, test := range fatalErrorsTests {
		c.Logf("test %d: %s -> %s", i, test.errPattern, test.expectErr)
		resetErrors()
		st := newFakeState()
		st.session.InstantlyReady = true
		initState(c, st, 3)
		setErrorFor(test.errPattern, errors.New("sample"))
		w := newWorker(st, noPublisher{})
		done := make(chan error)
		go func() {
			done <- w.Wait()
		}()
		select {
		case err := <-done:
			c.Assert(err, gc.ErrorMatches, test.expectErr)
		case <-time.After(coretesting.LongWait):
			c.Fatalf("timed out waiting for error")
		}
	}
}

func (s *workerSuite) TestSetMembersErrorIsNotFatal(c *gc.C) {
	st := newFakeState()
	initState(c, st, 3)
	st.session.setStatus(mkStatuses("0p 1s 2s"))
	var isSet voyeur.Value
	count := 0
	setErrorFuncFor("Session.Set", func() error {
		isSet.Set(count)
		count++
		return errors.New("sample")
	})
<<<<<<< HEAD
	testbase.PatchValue(&retryInterval, 5*time.Millisecond)
	w := newWorker(st, noPublisher{})
=======
	s.PatchValue(&retryInterval, 5*time.Millisecond)
	w := newWorker(st)
>>>>>>> ef361143
	defer func() {
		c.Check(worker.Stop(w), gc.IsNil)
	}()
	isSetWatcher := isSet.Watch()
	n0, _ := mustNext(c, isSetWatcher)
	// The worker should not retry more than every
	// retryInterval.
	time.Sleep(retryInterval * 10)
	n1, _ := mustNext(c, isSetWatcher)
	c.Assert(n0.(int)-n0.(int), jc.LessThan, 11)
	c.Assert(n1, jc.GreaterThan, n0)
}

type publisherFunc func(apiServers [][]instance.HostPort) error

func (f publisherFunc) publishAPIServers(apiServers [][]instance.HostPort) error {
	return f(apiServers)
}

func (s *workerSuite) TestStateServersArePublished(c *gc.C) {
	publishCh := make(chan [][]instance.HostPort)
	publish := func(apiServers [][]instance.HostPort) error {
		publishCh <- apiServers
		return nil
	}

	st := newFakeState()
	initState(c, st, 3)
	w := newWorker(st, publisherFunc(publish))
	defer func() {
		c.Check(worker.Stop(w), gc.IsNil)
	}()
	select {
	case servers := <-publishCh:
		c.Assert(servers, gc.DeepEquals, expectedAPIHostPorts(3))
	case <-time.After(coretesting.LongWait):
		c.Fatalf("timed out waiting for publish")
	}

	// Change one of the servers' API addresses and check that it's published.

	newMachine10APIHostPorts := addressesWithPort(apiPort, "0.2.8.124")
	st.machine("10").setAPIHostPorts(newMachine10APIHostPorts)
	select {
	case servers := <-publishCh:
		expected := expectedAPIHostPorts(3)
		expected[0] = newMachine10APIHostPorts
		c.Assert(servers, jc.DeepEquals, expected)
	case <-time.After(coretesting.LongWait):
		c.Fatalf("timed out waiting for publish")
	}
}

func (s *workerSuite) TestWorkerRetriesOnPublishError(c *gc.C) {
	testbase.PatchValue(&pollInterval, coretesting.LongWait+time.Second)
	testbase.PatchValue(&retryInterval, 5*time.Millisecond)

	publishCh := make(chan [][]instance.HostPort, 100)

	count := 0
	publish := func(apiServers [][]instance.HostPort) error {
		publishCh <- apiServers
		count++
		if count <= 3 {
			return fmt.Errorf("publish error")
		}
		return nil
	}
	st := newFakeState()
	initState(c, st, 3)

	w := newWorker(st, publisherFunc(publish))
	defer func() {
		c.Check(worker.Stop(w), gc.IsNil)
	}()

	for i := 0; i < 4; i++ {
		select {
		case servers := <-publishCh:
			c.Assert(servers, jc.DeepEquals, expectedAPIHostPorts(3))
		case <-time.After(coretesting.LongWait):
			c.Fatalf("timed out waiting for publish #%d", i)
		}
	}
	select {
	case <-publishCh:
		c.Errorf("unexpected publish event")
	case <-time.After(coretesting.ShortWait):
	}
}

func mustNext(c *gc.C, w *voyeur.Watcher) (val interface{}, ok bool) {
	done := make(chan struct{})
	go func() {
		c.Logf("mustNext %p", w)
		ok = w.Next()
		val = w.Value()
		c.Logf("mustNext done %p, ok %v", w, ok)
		done <- struct{}{}
	}()
	select {
	case <-done:
		return
	case <-time.After(coretesting.LongWait):
		c.Fatalf("timed out waiting for value to be set")
	}
	panic("unreachable")
}

type noPublisher struct{}

func (noPublisher) publishAPIServers(apiServers [][]instance.HostPort) error {
	return nil
}<|MERGE_RESOLUTION|>--- conflicted
+++ resolved
@@ -262,13 +262,8 @@
 		count++
 		return errors.New("sample")
 	})
-<<<<<<< HEAD
-	testbase.PatchValue(&retryInterval, 5*time.Millisecond)
+	s.PatchValue(&retryInterval, 5*time.Millisecond)
 	w := newWorker(st, noPublisher{})
-=======
-	s.PatchValue(&retryInterval, 5*time.Millisecond)
-	w := newWorker(st)
->>>>>>> ef361143
 	defer func() {
 		c.Check(worker.Stop(w), gc.IsNil)
 	}()
