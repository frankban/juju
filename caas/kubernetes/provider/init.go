// Copyright 2018 Canonical Ltd.
// Licensed under the AGPLv3, see LICENCE file for details.

package provider

import (
	k8slabels "k8s.io/apimachinery/pkg/labels"
	"k8s.io/apimachinery/pkg/selection"

	"github.com/juju/juju/caas"
)

var k8sCloudCheckers map[string][]k8slabels.Selector
var jujuPreferredWorkloadStorage map[string]caas.PreferredStorage
var jujuPreferredOperatorStorage map[string]caas.PreferredStorage

func init() {
	caas.RegisterContainerProvider(CAASProviderType, providerInstance)

	// k8sCloudCheckers is a collection of k8s node selector requirement definitions
	// used for detecting cloud provider from node labels.
	k8sCloudCheckers = compileK8sCloudCheckers()

	// jujuPreferredWorkloadStorage defines the opinionated storage
	// that Juju requires to be available on supported clusters.
	jujuPreferredWorkloadStorage = map[string]caas.PreferredStorage{
		caas.K8sCloudMicrok8s: {
			Name:        "hostpath",
			Provisioner: "microk8s.io/hostpath",
		},
		caas.K8sCloudGCE: {
			Name:        "GCE Persistent Disk",
			Provisioner: "kubernetes.io/gce-pd",
		},
		caas.K8sCloudAzure: {
			Name:        "Azure Disk",
			Provisioner: "kubernetes.io/azure-disk",
		},
		caas.K8sCloudEC2: {
			Name:        "EBS Volume",
			Provisioner: "kubernetes.io/aws-ebs",
		},
	}

	// jujuPreferredOperatorStorage defines the opinionated storage
	// that Juju requires to be available on supported clusters to
	// provision storage for operators.
	// TODO - support regional storage for GCE etc
	jujuPreferredOperatorStorage = jujuPreferredWorkloadStorage
}

// compileK8sCloudCheckers compiles/validates the collection of
// k8s node selector requirement definitions used for detecting
// cloud provider from node labels.
func compileK8sCloudCheckers() map[string][]k8slabels.Selector {
	return map[string][]k8slabels.Selector{
<<<<<<< HEAD
=======
		caas.K8sCloudMicrok8s: {
			newLabelRequirements(
				requirementParams{"microk8s.io/cluster", selection.Exists, nil},
			),
		},
>>>>>>> 9c827767
		caas.K8sCloudGCE: {
			// GKE.
			newLabelRequirements(
				requirementParams{"cloud.google.com/gke-nodepool", selection.Exists, nil},
				requirementParams{"cloud.google.com/gke-os-distribution", selection.Exists, nil},
			),
			// CDK on GCE.
			newLabelRequirements(
				requirementParams{"juju.io/cloud", selection.Equals, []string{"gce"}},
			),
		},
		caas.K8sCloudEC2: {
			// EKS.
			newLabelRequirements(
				requirementParams{"manufacturer", selection.Equals, []string{"amazon_ec2"}},
			),
			// CDK on AWS.
			newLabelRequirements(
				requirementParams{"juju.io/cloud", selection.Equals, []string{"ec2"}},
			),
		},
		caas.K8sCloudAzure: {
			// AKS.
			newLabelRequirements(
				requirementParams{"kubernetes.azure.com/cluster", selection.Exists, nil},
			),
			// CDK on Azure.
			newLabelRequirements(
				requirementParams{"juju.io/cloud", selection.Equals, []string{"azure"}},
			),
		},
		// format - cloudType: requirements.
	}
}<|MERGE_RESOLUTION|>--- conflicted
+++ resolved
@@ -54,14 +54,11 @@
 // cloud provider from node labels.
 func compileK8sCloudCheckers() map[string][]k8slabels.Selector {
 	return map[string][]k8slabels.Selector{
-<<<<<<< HEAD
-=======
 		caas.K8sCloudMicrok8s: {
 			newLabelRequirements(
 				requirementParams{"microk8s.io/cluster", selection.Exists, nil},
 			),
 		},
->>>>>>> 9c827767
 		caas.K8sCloudGCE: {
 			// GKE.
 			newLabelRequirements(
