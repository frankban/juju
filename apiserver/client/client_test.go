--- conflicted
+++ resolved
@@ -1587,7 +1587,6 @@
 	c.Assert(err, gc.ErrorMatches, "use of --networks is deprecated. Please use spaces")
 }
 
-<<<<<<< HEAD
 func (s *clientRepoSuite) setupServiceDeploy(c *gc.C, args string) (*charm.URL, charm.Charm, constraints.Value) {
 	curl, ch := s.UploadCharm(c, "precise/dummy-42", "dummy")
 	err := service.AddCharmWithAuthorization(s.State, params.AddCharmWithAuthorization{URL: curl.String()})
@@ -2152,8 +2151,6 @@
 	}
 }
 
-=======
->>>>>>> 09faba4e
 func (s *clientSuite) checkEndpoints(c *gc.C, endpoints map[string]charm.Relation) {
 	c.Assert(endpoints["wordpress"], gc.DeepEquals, charm.Relation{
 		Name:      "db",
