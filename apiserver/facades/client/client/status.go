--- conflicted
+++ resolved
@@ -460,21 +460,15 @@
 	// offers: offer name -> offer
 	offers map[string]offerStatus
 
-<<<<<<< HEAD
 	// controller current timestamp
 	controllerTimestamp *time.Time
 
-	relations     map[string][]*state.Relation
-	relationsById map[int]*state.Relation
-	units         map[string]map[string]*state.Unit
-	latestCharms  map[charm.URL]*state.Charm
-	leaders       map[string]string
-=======
 	allAppsUnitsCharmBindings applicationStatusInfo
 	relations                 map[string][]*state.Relation
 	relationsById             map[int]*state.Relation
+	units                     map[string]map[string]*state.Unit
+	latestCharms              map[charm.URL]*state.Charm
 	leaders                   map[string]string
->>>>>>> 3923cf4a
 }
 
 // fetchMachines returns a map from top level machine id to machines, where machines[0] is the host
