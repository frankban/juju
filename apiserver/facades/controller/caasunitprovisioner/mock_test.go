--- conflicted
+++ resolved
@@ -282,7 +282,6 @@
 	return nil
 }
 
-<<<<<<< HEAD
 type mockDeviceBackend struct {
 	testing.Stub
 	devices            map[names.StorageTag]names.FilesystemTag
@@ -296,7 +295,7 @@
 			Count:      3,
 			Attributes: map[string]string{"gpu": "nvidia-tesla-p100"},
 		}}, nil
-=======
+}
 func (m *mockStorage) Volume(volTag names.VolumeTag) (state.Volume, error) {
 	m.MethodCall(m, "Volume", volTag)
 	return &mockVolume{Stub: &m.Stub, tag: volTag}, nil
@@ -314,7 +313,6 @@
 func (m *mockStorage) SetVolumeAttachmentInfo(host names.Tag, volTag names.VolumeTag, info state.VolumeAttachmentInfo) error {
 	m.MethodCall(m, "SetVolumeAttachmentInfo", host, volTag, info)
 	return nil
->>>>>>> 7482ca21
 }
 
 type mockStorageInstance struct {
