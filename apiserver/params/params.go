--- conflicted
+++ resolved
@@ -760,7 +760,6 @@
 	Error  *Error       `json:"error,omitempty"`
 }
 
-<<<<<<< HEAD
 // LogRecord is used to transmit log messages to the logsink API
 // endpoint.  Single character field names are used for serialisation
 // to keep the size down. These messages are going to be sent a lot.
@@ -770,7 +769,8 @@
 	Location string      `json:"l"`
 	Level    loggo.Level `json:"v"`
 	Message  string      `json:"x"`
-=======
+}
+
 // GetBundleChangesParams holds parameters for making GetBundleChanges calls.
 type GetBundleChangesParams struct {
 	// BundleDataYAML is the YAML-encoded charm bundle data
@@ -799,5 +799,4 @@
 	// is represented by the corresponding change id, and must be applied
 	// before this change is applied.
 	Requires []string `json:"requires"`
->>>>>>> 6c3df2ce
 }