--- conflicted
+++ resolved
@@ -16,11 +16,11 @@
 	Bytes []byte `json:"bytes"`
 }
 
-<<<<<<< HEAD
 // ModelArgs wraps a simple model tag.
 type ModelArgs struct {
 	ModelTag string `json:"model-tag"`
-=======
+}
+
 // MigrationStatus reports the current status of a model migration.
 type MigrationStatus struct {
 	Attempt        int             `json:"attempt"`
@@ -29,5 +29,4 @@
 	SourceCACert   string          `json:"source-ca-cert"`
 	TargetAPIAddrs []string        `json:"target-api-addrs"`
 	TargetCACert   string          `json:"target-ca-cert"`
->>>>>>> 9e85339a
 }