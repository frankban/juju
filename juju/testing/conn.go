package testing

import (
	"fmt"
	"io/ioutil"
	. "launchpad.net/gocheck"
	"launchpad.net/juju-core/charm"
	"launchpad.net/juju-core/environs"
	"launchpad.net/juju-core/environs/dummy"
	"launchpad.net/juju-core/juju"
	"launchpad.net/juju-core/state"
	"launchpad.net/juju-core/state/api"
	"launchpad.net/juju-core/testing"
	"os"
	"path/filepath"
)

// JujuConnSuite provides a freshly bootstrapped juju.Conn
// for each test. It also includes testing.LoggingSuite.
//
// It also sets up RootDir to point to a directory hierarchy
// mirroring the intended juju directory structure, including
// the following:
//     RootDir/home/ubuntu/.juju/environments.yaml
//         The dummy environments.yaml file, holding
//         a default environment named "dummyenv"
//         which uses the "dummy" environment type.
//     RootDir/var/lib/juju
//         An empty directory returned as DataDir - the
//         root of the juju data storage space.
// $HOME is set to point to RootDir/home/ubuntu.
type JujuConnSuite struct {
	testing.LoggingSuite
	testing.MgoSuite
	Conn     *juju.Conn
	State    *state.State
	APIConn  *juju.APIConn
	APIState *api.State
	RootDir  string // The faked-up root directory.
	oldHome  string
}

// InvalidStateInfo holds information about no state - it will always
// give an error when connected to.  The machine id gives the machine id
// of the machine to be started.
func InvalidStateInfo(machineId string) *state.Info {
	return &state.Info{
		Addrs:      []string{"0.1.2.3:1234"},
		EntityName: state.MachineEntityName(machineId),
		Password:   "unimportant",
		CACert:     []byte(testing.CACert),
	}
}

// InvalidAPIInfo holds information about no state - it will always
// give an error when connected to.  The machine id gives the machine id
// of the machine to be started.
func InvalidAPIInfo(machineId string) *api.Info {
	return &api.Info{
<<<<<<< HEAD
		Addr:       "0.1.2.3:1234",
=======
		Addrs:      []string{"0.1.2.3:1234"},
>>>>>>> ceab41c8
		EntityName: state.MachineEntityName(machineId),
		Password:   "unimportant",
		CACert:     []byte(testing.CACert),
	}
}

const AdminSecret = "dummy-secret"

var config = []byte(`
environments:
    dummyenv:
        type: dummy
        state-server: true
        authorized-keys: 'i-am-a-key'
        default-series: decrepit
        admin-secret: ` + AdminSecret + `
`)

func (s *JujuConnSuite) SetUpSuite(c *C) {
	s.LoggingSuite.SetUpSuite(c)
	s.MgoSuite.SetUpSuite(c)
}

func (s *JujuConnSuite) TearDownSuite(c *C) {
	s.MgoSuite.TearDownSuite(c)
	s.LoggingSuite.TearDownSuite(c)
}

func (s *JujuConnSuite) SetUpTest(c *C) {
	s.LoggingSuite.SetUpTest(c)
	s.MgoSuite.SetUpTest(c)
	s.setUpConn(c)
}

func (s *JujuConnSuite) TearDownTest(c *C) {
	s.tearDownConn(c)
	s.MgoSuite.TearDownTest(c)
	s.LoggingSuite.TearDownTest(c)
}

// Reset returns environment state to that which existed at the start of
// the test.
func (s *JujuConnSuite) Reset(c *C) {
	s.tearDownConn(c)
	s.setUpConn(c)
}

func (s *JujuConnSuite) StateInfo(c *C) *state.Info {
	info, _, err := s.Conn.Environ.StateInfo()
	c.Assert(err, IsNil)
<<<<<<< HEAD
=======
	info.Password = "dummy-secret"
>>>>>>> ceab41c8
	return info
}

func (s *JujuConnSuite) APIInfo(c *C) *api.Info {
	_, apiInfo, err := s.APIConn.Environ.StateInfo()
	c.Assert(err, IsNil)
<<<<<<< HEAD
=======
	apiInfo.Password = "dummy-secret"
>>>>>>> ceab41c8
	return apiInfo
}

func (s *JujuConnSuite) setUpConn(c *C) {
	if s.RootDir != "" {
		panic("JujuConnSuite.setUpConn without teardown")
	}
	s.RootDir = c.MkDir()
	s.oldHome = os.Getenv("HOME")
	home := filepath.Join(s.RootDir, "/home/ubuntu")
	err := os.MkdirAll(home, 0777)
	c.Assert(err, IsNil)
	os.Setenv("HOME", home)

	dataDir := filepath.Join(s.RootDir, "/var/lib/juju")
	err = os.MkdirAll(dataDir, 0777)
	c.Assert(err, IsNil)

	err = os.Mkdir(filepath.Join(home, ".juju"), 0777)
	c.Assert(err, IsNil)

	err = ioutil.WriteFile(filepath.Join(home, ".juju", "environments.yaml"), config, 0600)
	c.Assert(err, IsNil)

	err = ioutil.WriteFile(filepath.Join(home, ".juju", "dummyenv-cert.pem"), []byte(testing.CACert), 0666)
	c.Assert(err, IsNil)

	err = ioutil.WriteFile(filepath.Join(home, ".juju", "dummyenv-private-key.pem"), []byte(testing.CAKey), 0600)
	c.Assert(err, IsNil)

	environ, err := environs.NewFromName("dummyenv")
	c.Assert(err, IsNil)
	// sanity check we've got the correct environment.
	c.Assert(environ.Name(), Equals, "dummyenv")
	c.Assert(environs.Bootstrap(environ, false, panicWrite), IsNil)

	conn, err := juju.NewConn(environ)
	c.Assert(err, IsNil)
	s.Conn = conn
	s.State = conn.State

	apiConn, err := juju.NewAPIConn(environ)
	c.Assert(err, IsNil)
	s.APIConn = apiConn
	s.APIState = apiConn.State
}

func panicWrite(name string, cert, key []byte) error {
	panic("writeCertAndKey called unexpectedly")
}

func (s *JujuConnSuite) tearDownConn(c *C) {
	// Bootstrap will set the admin password, and render non-authorized use
	// impossible. s.State may still hold the right password, so try to reset
	// the password so that the MgoSuite soft-resetting works. If that fails,
	// it will still work, but it will take a while since it has to kill the
	// whole database and start over.
	if err := s.State.SetAdminMongoPassword(""); err != nil {
		c.Logf("cannot reset admin password: %v", err)
	}
	c.Assert(s.Conn.Close(), IsNil)
	dummy.Reset()
	s.Conn = nil
	s.State = nil
	os.Setenv("HOME", s.oldHome)
	s.oldHome = ""
	s.RootDir = ""
}

func (s *JujuConnSuite) DataDir() string {
	if s.RootDir == "" {
		panic("DataDir called out of test context")
	}
	return filepath.Join(s.RootDir, "/var/lib/juju")
}

// WriteConfig writes a juju config file to the "home" directory.
func (s *JujuConnSuite) WriteConfig(config string) {
	if s.RootDir == "" {
		panic("SetUpTest has not been called; will not overwrite $HOME/.juju/environments.yaml")
	}
	path := filepath.Join(os.Getenv("HOME"), ".juju", "environments.yaml")
	err := ioutil.WriteFile(path, []byte(config), 0600)
	if err != nil {
		panic(err)
	}
}

func (s *JujuConnSuite) AddTestingCharm(c *C, name string) *state.Charm {
	ch := testing.Charms.Dir("series", name)
	ident := fmt.Sprintf("%s-%d", ch.Meta().Name, ch.Revision())
	curl := charm.MustParseURL("local:series/" + ident)
	repo, err := charm.InferRepository(curl, testing.Charms.Path)
	c.Assert(err, IsNil)
	sch, err := s.Conn.PutCharm(curl, repo, false)
	c.Assert(err, IsNil)
	return sch
}<|MERGE_RESOLUTION|>--- conflicted
+++ resolved
@@ -57,11 +57,7 @@
 // of the machine to be started.
 func InvalidAPIInfo(machineId string) *api.Info {
 	return &api.Info{
-<<<<<<< HEAD
-		Addr:       "0.1.2.3:1234",
-=======
 		Addrs:      []string{"0.1.2.3:1234"},
->>>>>>> ceab41c8
 		EntityName: state.MachineEntityName(machineId),
 		Password:   "unimportant",
 		CACert:     []byte(testing.CACert),
@@ -112,20 +108,14 @@
 func (s *JujuConnSuite) StateInfo(c *C) *state.Info {
 	info, _, err := s.Conn.Environ.StateInfo()
 	c.Assert(err, IsNil)
-<<<<<<< HEAD
-=======
 	info.Password = "dummy-secret"
->>>>>>> ceab41c8
 	return info
 }
 
 func (s *JujuConnSuite) APIInfo(c *C) *api.Info {
 	_, apiInfo, err := s.APIConn.Environ.StateInfo()
 	c.Assert(err, IsNil)
-<<<<<<< HEAD
-=======
 	apiInfo.Password = "dummy-secret"
->>>>>>> ceab41c8
 	return apiInfo
 }
 
