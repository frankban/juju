--- conflicted
+++ resolved
@@ -44,11 +44,7 @@
 }
 
 func (*NewConnSuite) TestNewConnWithoutAdminSecret(c *gc.C) {
-<<<<<<< HEAD
 	cfg, err := config.New(map[string]interface{}{
-=======
-	attrs := map[string]interface{}{
->>>>>>> 1cdcccd3
 		"name":            "erewhemos",
 		"type":            "dummy",
 		"state-server":    true,
@@ -57,14 +53,9 @@
 		"admin-secret":    "really",
 		"ca-cert":         coretesting.CACert,
 		"ca-private-key":  coretesting.CAKey,
-<<<<<<< HEAD
 	})
 	c.Assert(err, gc.IsNil)
 	env, err := environs.Prepare(cfg)
-=======
-	}
-	env, err := environs.NewFromAttrs(attrs)
->>>>>>> 1cdcccd3
 	c.Assert(err, gc.IsNil)
 	err = environs.Bootstrap(env, constraints.Value{})
 	c.Assert(err, gc.IsNil)
@@ -76,23 +67,10 @@
 	conn, err := juju.NewConn(env1)
 	c.Check(conn, gc.IsNil)
 	c.Assert(err, gc.ErrorMatches, "cannot connect without admin-secret")
-<<<<<<< HEAD
 }
 
 func bootstrapEnv(c *gc.C, envName string) {
 	environ, err := environs.PrepareFromName(envName)
-=======
-}
-
-func (*NewConnSuite) TestNewConnFromNameGetUnbootstrapped(c *gc.C) {
-	defer coretesting.MakeSampleHome(c).Restore()
-	_, err := juju.NewConnFromName("")
-	c.Assert(err, gc.ErrorMatches, "dummy environment not bootstrapped")
-}
-
-func bootstrapEnv(c *gc.C, envName string) {
-	environ, err := environs.NewFromName(envName)
->>>>>>> 1cdcccd3
 	c.Assert(err, gc.IsNil)
 	err = environs.Bootstrap(environ, constraints.Value{})
 	c.Assert(err, gc.IsNil)
@@ -129,11 +107,7 @@
 }
 
 func (cs *NewConnSuite) TestConnStateSecretsSideEffect(c *gc.C) {
-<<<<<<< HEAD
 	cfg, err := config.New(map[string]interface{}{
-=======
-	attrs := map[string]interface{}{
->>>>>>> 1cdcccd3
 		"name":            "erewhemos",
 		"type":            "dummy",
 		"state-server":    true,
@@ -142,14 +116,9 @@
 		"admin-secret":    "side-effect secret",
 		"ca-cert":         coretesting.CACert,
 		"ca-private-key":  coretesting.CAKey,
-<<<<<<< HEAD
 	})
 	c.Assert(err, gc.IsNil)
 	env, err := environs.Prepare(cfg)
-=======
-	}
-	env, err := environs.NewFromAttrs(attrs)
->>>>>>> 1cdcccd3
 	c.Assert(err, gc.IsNil)
 	err = environs.Bootstrap(env, constraints.Value{})
 	c.Assert(err, gc.IsNil)
@@ -160,11 +129,7 @@
 	c.Assert(err, gc.IsNil)
 
 	// Verify we have no secret in the environ config
-<<<<<<< HEAD
 	cfg, err = st.EnvironConfig()
-=======
-	cfg, err := st.EnvironConfig()
->>>>>>> 1cdcccd3
 	c.Assert(err, gc.IsNil)
 	c.Assert(cfg.UnknownAttrs()["secret"], gc.IsNil)
 
@@ -183,11 +148,7 @@
 }
 
 func (cs *NewConnSuite) TestConnStateDoesNotUpdateExistingSecrets(c *gc.C) {
-<<<<<<< HEAD
 	cfg, err := config.New(map[string]interface{}{
-=======
-	attrs := map[string]interface{}{
->>>>>>> 1cdcccd3
 		"name":            "erewhemos",
 		"type":            "dummy",
 		"state-server":    true,
@@ -196,15 +157,10 @@
 		"admin-secret":    "some secret",
 		"ca-cert":         coretesting.CACert,
 		"ca-private-key":  coretesting.CAKey,
-<<<<<<< HEAD
 	})
 	c.Assert(err, gc.IsNil)
 	env, err := environs.Prepare(cfg)
-=======
-	}
-	env, err := environs.NewFromAttrs(attrs)
-	c.Assert(err, gc.IsNil)
->>>>>>> 1cdcccd3
+	c.Assert(err, gc.IsNil)
 	err = environs.Bootstrap(env, constraints.Value{})
 	c.Assert(err, gc.IsNil)
 
@@ -223,11 +179,7 @@
 	conn, err = juju.NewConn(env1)
 	c.Assert(err, gc.IsNil)
 	defer conn.Close()
-<<<<<<< HEAD
 	cfg, err = conn.State.EnvironConfig()
-=======
-	cfg, err := conn.State.EnvironConfig()
->>>>>>> 1cdcccd3
 	c.Assert(err, gc.IsNil)
 	c.Assert(cfg.UnknownAttrs()["secret"], gc.Equals, "pork")
 
@@ -237,11 +189,7 @@
 }
 
 func (cs *NewConnSuite) TestConnWithPassword(c *gc.C) {
-<<<<<<< HEAD
 	cfg, err := config.New(map[string]interface{}{
-=======
-	env, err := environs.NewFromAttrs(map[string]interface{}{
->>>>>>> 1cdcccd3
 		"name":            "erewhemos",
 		"type":            "dummy",
 		"state-server":    true,
@@ -252,11 +200,8 @@
 		"ca-private-key":  coretesting.CAKey,
 	})
 	c.Assert(err, gc.IsNil)
-<<<<<<< HEAD
 	env, err := environs.Prepare(cfg)
 	c.Assert(err, gc.IsNil)
-=======
->>>>>>> 1cdcccd3
 	err = environs.Bootstrap(env, constraints.Value{})
 	c.Assert(err, gc.IsNil)
 
@@ -312,14 +257,9 @@
 		"admin-secret":    "deploy-test-secret",
 		"ca-cert":         coretesting.CACert,
 		"ca-private-key":  coretesting.CAKey,
-<<<<<<< HEAD
 	})
 	c.Assert(err, gc.IsNil)
 	environ, err := environs.Prepare(cfg)
-=======
-	}
-	environ, err := environs.NewFromAttrs(attrs)
->>>>>>> 1cdcccd3
 	c.Assert(err, gc.IsNil)
 	err = environs.Bootstrap(environ, constraints.Value{})
 	c.Assert(err, gc.IsNil)
