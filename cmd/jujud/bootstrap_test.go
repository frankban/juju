--- conflicted
+++ resolved
@@ -55,25 +55,15 @@
 	initiateCount  int
 	dataDir        string
 	namespace      string
-<<<<<<< HEAD
+	withHA         bool
 	info           params.StateServingInfo
 	initiateParams peergrouper.InitiateMongoParams
 	err            error
 }
 
-func (f *fakeEnsure) fakeEnsureMongo(dataDir, namespace string, info params.StateServingInfo) error {
+func (f *fakeEnsure) fakeEnsureMongo(dataDir, namespace string, info params.StateServingInfo, withHA bool) error {
 	f.ensureCount++
-	f.dataDir, f.namespace, f.info = dataDir, namespace, info
-=======
-	withHA         bool
-	initiateParams mongo.InitiateMongoParams
-	err            error
-}
-
-func (f *fakeEnsure) fakeEnsureMongo(dataDir string, port int, namespace string, withHA bool) error {
-	f.ensureCount++
-	f.dataDir, f.port, f.namespace, f.withHA = dataDir, port, namespace, withHA
->>>>>>> 204bb024
+	f.dataDir, f.namespace, f.info, f.withHA = dataDir, namespace, info, withHA
 	return f.err
 }
 
@@ -290,31 +280,6 @@
 	c.Assert(m.Jobs(), gc.DeepEquals, []state.MachineJob{state.JobManageEnviron})
 }
 
-<<<<<<< HEAD
-=======
-func (s *BootstrapSuite) TestSharedSecret(c *gc.C) {
-	jobs := []params.MachineJob{params.JobManageEnviron}
-	_, cmd, err := s.initBootstrapCommand(c, jobs, "--env-config", s.envcfg, "--instance-id", string(s.instanceId))
-	c.Assert(err, gc.IsNil)
-	err = cmd.Run(nil)
-	c.Assert(err, gc.IsNil)
-	sharedSecret, err := ioutil.ReadFile(filepath.Join(s.dataDir, mongo.SharedSecretFile))
-	c.Assert(err, gc.IsNil)
-
-	st, err := state.Open(&state.Info{
-		Addrs:    []string{testing.MgoServer.Addr()},
-		CACert:   testing.CACert,
-		Password: testPasswordHash(),
-	}, state.DefaultDialOpts(), environs.NewStatePolicy())
-	c.Assert(err, gc.IsNil)
-	defer st.Close()
-
-	stateServingInfo, err := st.StateServingInfo()
-	c.Assert(err, gc.IsNil)
-	c.Assert(stateServingInfo.SharedSecret, gc.Equals, string(sharedSecret))
-}
-
->>>>>>> 204bb024
 func testOpenState(c *gc.C, info *state.Info, expectErrType error) {
 	st, err := state.Open(info, state.DefaultDialOpts(), environs.NewStatePolicy())
 	if st != nil {
