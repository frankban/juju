// Copyright 2015 Canonical Ltd.
// Licensed under the AGPLv3, see LICENCE file for details.

package cloud_test

import (
	"io/ioutil"
	"strings"

	"github.com/juju/cmd/cmdtesting"
	jc "github.com/juju/testing/checkers"
	gc "gopkg.in/check.v1"

	jujucloud "github.com/juju/juju/cloud"
	"github.com/juju/juju/cmd/juju/cloud"
	"github.com/juju/juju/juju/osenv"
	_ "github.com/juju/juju/provider/all"
	"github.com/juju/juju/testing"
)

type listSuite struct {
	testing.FakeJujuXDGDataHomeSuite
}

var _ = gc.Suite(&listSuite{})

func (s *listSuite) TestListPublic(c *gc.C) {
	ctx, err := cmdtesting.RunCommand(c, cloud.NewListCloudsCommand())
	c.Assert(err, jc.ErrorIsNil)
	out := cmdtesting.Stdout(ctx)
	out = strings.Replace(out, "\n", "", -1)
<<<<<<< HEAD
	// Check that we are producing the expected fields
	c.Assert(out, gc.Matches, `Cloud        Regions  Default        Type        Description.*`)
	// // Just check couple of snippets of the output to make sure it looks ok.
	c.Assert(out, gc.Matches, `.*aws               [0-9]+  [a-z0-9-]+      ec2         Amazon Web Services.*`)
	c.Assert(out, gc.Matches, `.*azure             [0-9]+  [a-z0-9-]+      azure       Microsoft Azure.*`)
=======
	// Just check couple of snippets of the output to make sure it looks ok.
	c.Assert(out, gc.Matches, `.*aws-china[ ]*2[ ]*cn-north-1[ ]*ec2.*`)
>>>>>>> bc96a4df
	// LXD should be there too.
	c.Assert(out, gc.Matches, `.*localhost[ ]*1[ ]*localhost[ ]*lxd.*`)
}

func (s *listSuite) TestListPublicAndPersonal(c *gc.C) {
	data := `
clouds:
  homestack:
    type: openstack
    auth-types: [userpass, access-key]
    endpoint: http://homestack
    regions:
      london:
        endpoint: http://london/1.0
`[1:]
	err := ioutil.WriteFile(osenv.JujuXDGDataHomePath("clouds.yaml"), []byte(data), 0600)
	c.Assert(err, jc.ErrorIsNil)

	ctx, err := cmdtesting.RunCommand(c, cloud.NewListCloudsCommand())
	c.Assert(err, jc.ErrorIsNil)
	out := cmdtesting.Stdout(ctx)
	out = strings.Replace(out, "\n", "", -1)
	// Just check a snippet of the output to make sure it looks ok.
	// local clouds are last.
	// homestack should abut localhost and hence come last in the output.
	c.Assert(out, jc.Contains, `Hypervisorhomestack          1  london         openstack   Openstack Cloud`)
}

func (s *listSuite) TestListPublicAndPersonalSameName(c *gc.C) {
	data := `
clouds:
  aws:
    type: ec2
    auth-types: [access-key]
    endpoint: http://custom
`[1:]
	err := ioutil.WriteFile(osenv.JujuXDGDataHomePath("clouds.yaml"), []byte(data), 0600)
	c.Assert(err, jc.ErrorIsNil)

	ctx, err := cmdtesting.RunCommand(c, cloud.NewListCloudsCommand(), "--format", "yaml")
	c.Assert(err, jc.ErrorIsNil)
	out := cmdtesting.Stdout(ctx)
	out = strings.Replace(out, "\n", "", -1)
	// Just check a snippet of the output to make sure it looks ok.
	// local clouds are last.
	c.Assert(out, gc.Not(gc.Matches), `.*aws:[ ]*defined: public[ ]*type: ec2[ ]*auth-types: \[access-key\].*`)
	c.Assert(out, gc.Matches, `.*aws:[ ]*defined: local[ ]*type: ec2[ ]*description: Amazon Web Services[ ]*auth-types: \[access-key\].*`)
}

func (s *listSuite) TestListYAML(c *gc.C) {
	ctx, err := cmdtesting.RunCommand(c, cloud.NewListCloudsCommand(), "--format", "yaml")
	c.Assert(err, jc.ErrorIsNil)
	out := cmdtesting.Stdout(ctx)
	out = strings.Replace(out, "\n", "", -1)
	// Just check a snippet of the output to make sure it looks ok.
	c.Assert(out, gc.Matches, `.*aws:[ ]*defined: public[ ]*type: ec2[ ]*description: Amazon Web Services[ ]*auth-types: \[access-key\].*`)
}

func (s *listSuite) TestListJSON(c *gc.C) {
	ctx, err := cmdtesting.RunCommand(c, cloud.NewListCloudsCommand(), "--format", "json")
	c.Assert(err, jc.ErrorIsNil)
	out := cmdtesting.Stdout(ctx)
	out = strings.Replace(out, "\n", "", -1)
	// Just check a snippet of the output to make sure it looks ok.
	c.Assert(out, gc.Matches, `.*{"aws":{"defined":"public","type":"ec2","description":"Amazon Web Services","auth-types":\["access-key"\].*`)
}

func (s *listSuite) TestListPreservesRegionOrder(c *gc.C) {
	ctx, err := cmdtesting.RunCommand(c, cloud.NewListCloudsCommand(), "--format", "yaml")
	c.Assert(err, jc.ErrorIsNil)
	lines := strings.Split(cmdtesting.Stdout(ctx), "\n")
	withClouds := "clouds:\n  " + strings.Join(lines, "\n  ")

	parsedClouds, err := jujucloud.ParseCloudMetadata([]byte(withClouds))
	c.Assert(err, jc.ErrorIsNil)
	parsedCloud, ok := parsedClouds["aws"]
	c.Assert(ok, jc.IsTrue) // aws found in output

	aws, err := jujucloud.CloudByName("aws")
	c.Assert(err, jc.ErrorIsNil)
	c.Assert(&parsedCloud, jc.DeepEquals, aws)
}<|MERGE_RESOLUTION|>--- conflicted
+++ resolved
@@ -29,16 +29,12 @@
 	c.Assert(err, jc.ErrorIsNil)
 	out := cmdtesting.Stdout(ctx)
 	out = strings.Replace(out, "\n", "", -1)
-<<<<<<< HEAD
+
 	// Check that we are producing the expected fields
 	c.Assert(out, gc.Matches, `Cloud        Regions  Default        Type        Description.*`)
 	// // Just check couple of snippets of the output to make sure it looks ok.
 	c.Assert(out, gc.Matches, `.*aws               [0-9]+  [a-z0-9-]+      ec2         Amazon Web Services.*`)
 	c.Assert(out, gc.Matches, `.*azure             [0-9]+  [a-z0-9-]+      azure       Microsoft Azure.*`)
-=======
-	// Just check couple of snippets of the output to make sure it looks ok.
-	c.Assert(out, gc.Matches, `.*aws-china[ ]*2[ ]*cn-north-1[ ]*ec2.*`)
->>>>>>> bc96a4df
 	// LXD should be there too.
 	c.Assert(out, gc.Matches, `.*localhost[ ]*1[ ]*localhost[ ]*lxd.*`)
 }
