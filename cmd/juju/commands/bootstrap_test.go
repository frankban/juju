// Copyright 2012, 2013 Canonical Ltd.
// Licensed under the AGPLv3, see LICENCE file for details.

package commands

import (
	"fmt"
	"os"
	"runtime"
	"strings"
	"time"

	"github.com/juju/cmd"
	"github.com/juju/errors"
	"github.com/juju/loggo"
	"github.com/juju/testing"
	jc "github.com/juju/testing/checkers"
	"github.com/juju/utils/arch"
	jujuos "github.com/juju/utils/os"
	"github.com/juju/utils/series"
	gc "gopkg.in/check.v1"

	"github.com/juju/juju/apiserver/params"
	"github.com/juju/juju/cmd/juju/block"
	"github.com/juju/juju/cmd/modelcmd"
	cmdtesting "github.com/juju/juju/cmd/testing"
	"github.com/juju/juju/constraints"
	"github.com/juju/juju/environs"
	"github.com/juju/juju/environs/bootstrap"
	"github.com/juju/juju/environs/config"
	"github.com/juju/juju/environs/configstore"
	"github.com/juju/juju/environs/filestorage"
	"github.com/juju/juju/environs/imagemetadata"
	"github.com/juju/juju/environs/simplestreams"
	sstesting "github.com/juju/juju/environs/simplestreams/testing"
	"github.com/juju/juju/environs/sync"
	envtesting "github.com/juju/juju/environs/testing"
	envtools "github.com/juju/juju/environs/tools"
	toolstesting "github.com/juju/juju/environs/tools/testing"
	"github.com/juju/juju/instance"
	"github.com/juju/juju/juju"
	"github.com/juju/juju/juju/osenv"
	"github.com/juju/juju/network"
	"github.com/juju/juju/provider/dummy"
	coretesting "github.com/juju/juju/testing"
	coretools "github.com/juju/juju/tools"
	"github.com/juju/juju/version"
)

type BootstrapSuite struct {
	coretesting.FakeJujuHomeSuite
	testing.MgoSuite
	envtesting.ToolsFixture
	mockBlockClient *mockBlockClient

	modelFlags []string
}

var _ = gc.Suite(&BootstrapSuite{})

func (s *BootstrapSuite) SetUpSuite(c *gc.C) {
	s.FakeJujuHomeSuite.SetUpSuite(c)
	s.MgoSuite.SetUpSuite(c)
	s.PatchValue(&simplestreams.SimplestreamsJujuPublicKey, sstesting.SignedMetadataPublicKey)
}

func (s *BootstrapSuite) SetUpTest(c *gc.C) {
	s.FakeJujuHomeSuite.SetUpTest(c)
	s.MgoSuite.SetUpTest(c)
	s.ToolsFixture.SetUpTest(c)

	// Set version.Current to a known value, for which we
	// will make tools available. Individual tests may
	// override this.
	s.PatchValue(&version.Current, v100p64.Number)
	s.PatchValue(&arch.HostArch, func() string { return v100p64.Arch })
	s.PatchValue(&series.HostSeries, func() string { return v100p64.Series })
	s.PatchValue(&jujuos.HostOS, func() jujuos.OSType { return jujuos.Ubuntu })

	// Set up a local source with tools.
	sourceDir := createToolsSource(c, vAll)
	s.PatchValue(&envtools.DefaultBaseURL, sourceDir)

	s.PatchValue(&envtools.BundleTools, toolstesting.GetMockBundleTools(c))

	s.mockBlockClient = &mockBlockClient{}
	s.PatchValue(&blockAPI, func(c *modelcmd.ModelCommandBase) (block.BlockListAPI, error) {
<<<<<<< HEAD
		if s.mockBlockClient.discoveringSpacesError > 0 {
			s.mockBlockClient.discoveringSpacesError -= 1
			return nil, errors.New("space discovery still in progress")
		}
=======
>>>>>>> 1cd7ac8c
		return s.mockBlockClient, nil
	})

	s.modelFlags = []string{"-m", "--model"}
}

func (s *BootstrapSuite) TearDownSuite(c *gc.C) {
	s.MgoSuite.TearDownSuite(c)
	s.FakeJujuHomeSuite.TearDownSuite(c)
}

func (s *BootstrapSuite) TearDownTest(c *gc.C) {
	s.ToolsFixture.TearDownTest(c)
	s.MgoSuite.TearDownTest(c)
	s.FakeJujuHomeSuite.TearDownTest(c)
	dummy.Reset()
}

type mockBlockClient struct {
	retryCount             int
	numRetries             int
	discoveringSpacesError int
}

func (c *mockBlockClient) List() ([]params.Block, error) {
	c.retryCount += 1
	if c.retryCount == 5 {
		return nil, fmt.Errorf("upgrade in progress")
	}
	if c.numRetries < 0 {
		return nil, fmt.Errorf("other error")
	}
	if c.retryCount < c.numRetries {
		return nil, fmt.Errorf("upgrade in progress")
	}
	return []params.Block{}, nil
}

func (c *mockBlockClient) Close() error {
	return nil
}

func (s *BootstrapSuite) TestBootstrapAPIReadyRetries(c *gc.C) {
	s.PatchValue(&bootstrapReadyPollDelay, 1*time.Millisecond)
	s.PatchValue(&bootstrapReadyPollCount, 5)
	defaultSeriesVersion := version.Current
	// Force a dev version by having a non zero build number.
	// This is because we have not uploaded any tools and auto
	// upload is only enabled for dev versions.
	defaultSeriesVersion.Build = 1234
	s.PatchValue(&version.Current, defaultSeriesVersion)
	for _, t := range []struct {
		numRetries int
		err        string
	}{
		{0, ""},                    // agent ready immediately
		{2, ""},                    // agent ready after 2 polls
		{6, "upgrade in progress"}, // agent ready after 6 polls but that's too long
		{-1, "other error"},        // another error is returned
	} {
		for _, modelFlag := range s.modelFlags {

			resetJujuHome(c, "devenv")

<<<<<<< HEAD
			s.mockBlockClient.numRetries = t.numRetries
			s.mockBlockClient.retryCount = 0
=======
			s.mockBlockClient.num_retries = t.num_retries
			s.mockBlockClient.retry_count = 0
>>>>>>> 1cd7ac8c
			_, err := coretesting.RunCommand(c, newBootstrapCommand(), modelFlag, "devenv", "--auto-upgrade")
			if t.err == "" {
				c.Check(err, jc.ErrorIsNil)
			} else {
				c.Check(err, gc.ErrorMatches, t.err)
			}
<<<<<<< HEAD
			expectedRetries := t.numRetries
			if t.numRetries <= 0 {
=======
			expectedRetries := t.num_retries
			if t.num_retries <= 0 {
>>>>>>> 1cd7ac8c
				expectedRetries = 1
			}
			// Only retry maximum of bootstrapReadyPollCount times.
			if expectedRetries > 5 {
				expectedRetries = 5
			}
<<<<<<< HEAD
			c.Check(s.mockBlockClient.retryCount, gc.Equals, expectedRetries)
=======
			c.Check(s.mockBlockClient.retry_count, gc.Equals, expectedRetries)
>>>>>>> 1cd7ac8c
		}
	}
}

func (s *BootstrapSuite) TestBootstrapAPIReadyWaitsForSpaceDiscovery(c *gc.C) {
	defaultSeriesVersion := version.Current
	// Force a dev version by having a non zero build number.
	// This is because we have not uploaded any tools and auto
	// upload is only enabled for dev versions.
	defaultSeriesVersion.Build = 1234
	s.PatchValue(&version.Current, defaultSeriesVersion)
	resetJujuHome(c, "devenv")

	s.mockBlockClient.discoveringSpacesError = 2
	_, err := coretesting.RunCommand(c, newBootstrapCommand(), "-m", "devenv", "--auto-upgrade")
	c.Assert(err, jc.ErrorIsNil)
	c.Assert(s.mockBlockClient.discoveringSpacesError, gc.Equals, 0)
}

func (s *BootstrapSuite) TestRunTests(c *gc.C) {
	for i, test := range bootstrapTests {
		c.Logf("\ntest %d: %s", i, test.info)
		restore := s.run(c, test)
		restore()
	}
}

type bootstrapTest struct {
	info string
	// binary version string used to set version.Current
	version string
	sync    bool
	args    []string
	err     string
	// binary version string for expected tools; if set, no default tools
	// will be uploaded before running the test.
	upload               string
	constraints          constraints.Value
	bootstrapConstraints constraints.Value
	placement            string
	hostArch             string
	keepBroken           bool
}

func (s *BootstrapSuite) patchVersionAndSeries(c *gc.C, envName string) {
	env := resetJujuHome(c, envName)
	s.PatchValue(&series.HostSeries, func() string { return config.PreferredSeries(env.Config()) })
	s.patchVersion(c)
}

func (s *BootstrapSuite) patchVersion(c *gc.C) {
	// Force a dev version by having a non zero build number.
	// This is because we have not uploaded any tools and auto
	// upload is only enabled for dev versions.
	num := version.Current
	num.Build = 1234
	s.PatchValue(&version.Current, num)
}

func (s *BootstrapSuite) run(c *gc.C, test bootstrapTest) testing.Restorer {
	// Create home with dummy provider and remove all
	// of its envtools.
	env := resetJujuHome(c, "peckham")

	// Although we're testing PrepareEndpointsForCaching interactions
	// separately in the juju package, here we just ensure it gets
	// called with the right arguments.
	prepareCalled := false
	addrConnectedTo := "localhost:17070"
	restore := testing.PatchValue(
		&prepareEndpointsForCaching,
		func(info configstore.EnvironInfo, hps [][]network.HostPort, addr network.HostPort) (_, _ []string, _ bool) {
			prepareCalled = true
			addrs, hosts, changed := juju.PrepareEndpointsForCaching(info, hps, addr)
			// Because we're bootstrapping the addresses will always
			// change, as there's no .jenv file saved yet.
			c.Assert(changed, jc.IsTrue)
			return addrs, hosts, changed
		},
	)

	if test.version != "" {
		useVersion := strings.Replace(test.version, "%LTS%", config.LatestLtsSeries(), 1)
		v := version.MustParseBinary(useVersion)
		restore = restore.Add(testing.PatchValue(&version.Current, v.Number))
		restore = restore.Add(testing.PatchValue(&arch.HostArch, func() string { return v.Arch }))
		restore = restore.Add(testing.PatchValue(&series.HostSeries, func() string { return v.Series }))
	}

	if test.hostArch != "" {
		restore = restore.Add(testing.PatchValue(&arch.HostArch, func() string { return test.hostArch }))
	}

	// Run command and check for uploads.
	opc, errc := cmdtesting.RunCommand(cmdtesting.NullContext(c), newBootstrapCommand(), test.args...)
	// Check for remaining operations/errors.
	if test.err != "" {
		err := <-errc
		c.Assert(err, gc.NotNil)
		stripped := strings.Replace(err.Error(), "\n", "", -1)
		c.Check(stripped, gc.Matches, test.err)
		return restore
	}
	if !c.Check(<-errc, gc.IsNil) {
		return restore
	}

	opBootstrap := (<-opc).(dummy.OpBootstrap)
	c.Check(opBootstrap.Env, gc.Equals, "peckham")
	c.Check(opBootstrap.Args.EnvironConstraints, gc.DeepEquals, test.constraints)
	if test.bootstrapConstraints == (constraints.Value{}) {
		test.bootstrapConstraints = test.constraints
	}
	c.Check(opBootstrap.Args.BootstrapConstraints, gc.DeepEquals, test.bootstrapConstraints)
	c.Check(opBootstrap.Args.Placement, gc.Equals, test.placement)

	opFinalizeBootstrap := (<-opc).(dummy.OpFinalizeBootstrap)
	c.Check(opFinalizeBootstrap.Env, gc.Equals, "peckham")
	c.Check(opFinalizeBootstrap.InstanceConfig.Tools, gc.NotNil)
	if test.upload != "" {
		c.Check(opFinalizeBootstrap.InstanceConfig.Tools.Version.String(), gc.Equals, test.upload)
	}

	store, err := configstore.Default()
	c.Assert(err, jc.ErrorIsNil)
	// Check a CA cert/key was generated by reloading the environment.
	env, err = environs.NewFromName("peckham", store)
	c.Assert(err, jc.ErrorIsNil)
	_, hasCert := env.Config().CACert()
	c.Check(hasCert, jc.IsTrue)
	_, hasKey := env.Config().CAPrivateKey()
	c.Check(hasKey, jc.IsTrue)
	info, err := store.ReadInfo("peckham")
	c.Assert(err, jc.ErrorIsNil)
	c.Assert(info, gc.NotNil)
	c.Assert(prepareCalled, jc.IsTrue)
	c.Assert(info.APIEndpoint().Addresses, gc.DeepEquals, []string{addrConnectedTo})
	return restore
}

var bootstrapTests = []bootstrapTest{{
	info: "no args, no error, no upload, no constraints",
}, {
	info: "bad --constraints",
	args: []string{"--constraints", "bad=wrong"},
	err:  `invalid value "bad=wrong" for flag --constraints: unknown constraint "bad"`,
}, {
	info: "conflicting --constraints",
	args: []string{"--constraints", "instance-type=foo mem=4G"},
	err:  `ambiguous constraints: "instance-type" overlaps with "mem"`,
}, {
	info:    "bad model",
	version: "1.2.3-%LTS%-amd64",
	args:    []string{"-m", "brokenenv", "--auto-upgrade"},
	err:     `failed to bootstrap model: dummy.Bootstrap is broken`,
}, {
	info:        "constraints",
	args:        []string{"--constraints", "mem=4G cpu-cores=4"},
	constraints: constraints.MustParse("mem=4G cpu-cores=4"),
}, {
	info:                 "bootstrap and environ constraints",
	args:                 []string{"--constraints", "mem=4G cpu-cores=4", "--bootstrap-constraints", "mem=8G"},
	constraints:          constraints.MustParse("mem=4G cpu-cores=4"),
	bootstrapConstraints: constraints.MustParse("mem=8G cpu-cores=4"),
}, {
	info:        "unsupported constraint passed through but no error",
	args:        []string{"--constraints", "mem=4G cpu-cores=4 cpu-power=10"},
	constraints: constraints.MustParse("mem=4G cpu-cores=4 cpu-power=10"),
}, {
	info:        "--upload-tools uses arch from constraint if it matches current version",
	version:     "1.3.3-saucy-ppc64el",
	hostArch:    "ppc64el",
	args:        []string{"--upload-tools", "--constraints", "arch=ppc64el"},
	upload:      "1.3.3.1-raring-ppc64el", // from version.Current
	constraints: constraints.MustParse("arch=ppc64el"),
}, {
	info:     "--upload-tools rejects mismatched arch",
	version:  "1.3.3-saucy-amd64",
	hostArch: "amd64",
	args:     []string{"--upload-tools", "--constraints", "arch=ppc64el"},
	err:      `failed to bootstrap model: cannot build tools for "ppc64el" using a machine running on "amd64"`,
}, {
	info:     "--upload-tools rejects non-supported arch",
	version:  "1.3.3-saucy-mips64",
	hostArch: "mips64",
	args:     []string{"--upload-tools"},
	err:      `failed to bootstrap model: model "peckham" of type dummy does not support instances running on "mips64"`,
}, {
	info:     "--upload-tools always bumps build number",
	version:  "1.2.3.4-raring-amd64",
	hostArch: "amd64",
	args:     []string{"--upload-tools"},
	upload:   "1.2.3.5-raring-amd64",
}, {
	info:      "placement",
	args:      []string{"--to", "something"},
	placement: "something",
}, {
	info:       "keep broken",
	args:       []string{"--keep-broken"},
	keepBroken: true,
}, {
	info: "additional args",
	args: []string{"anything", "else"},
	err:  `unrecognized args: \["anything" "else"\]`,
}, {
	info: "--agent-version with --upload-tools",
	args: []string{"--agent-version", "1.1.0", "--upload-tools"},
	err:  `--agent-version and --upload-tools can't be used together`,
}, {
	info: "invalid --agent-version value",
	args: []string{"--agent-version", "foo"},
	err:  `invalid version "foo"`,
}, {
	info:    "agent-version doesn't match client version major",
	version: "1.3.3-saucy-ppc64el",
	args:    []string{"--agent-version", "2.3.0"},
	err:     `requested agent version major.minor mismatch`,
}, {
	info:    "agent-version doesn't match client version minor",
	version: "1.3.3-saucy-ppc64el",
	args:    []string{"--agent-version", "1.4.0"},
	err:     `requested agent version major.minor mismatch`,
}}

func (s *BootstrapSuite) TestRunModelNameMissing(c *gc.C) {
	s.PatchValue(&getModelName, func(*bootstrapCommand) string { return "" })

	_, err := coretesting.RunCommand(c, newBootstrapCommand())

	c.Check(err, gc.ErrorMatches, "the name of the model must be specified")
}

const provisionalEnvs = `
environments:
    devenv:
        type: dummy
    cloudsigma:
        type: cloudsigma
    vsphere:
        type: vsphere
`

func (s *BootstrapSuite) TestCheckProviderProvisional(c *gc.C) {
	coretesting.WriteEnvironments(c, provisionalEnvs)

	err := checkProviderType("devenv")
	c.Assert(err, jc.ErrorIsNil)

	for name, flag := range provisionalProviders {
		// vsphere is disabled for gccgo. See lp:1440940.
		if name == "vsphere" && runtime.Compiler == "gccgo" {
			continue
		}
		c.Logf(" - trying %q -", name)
		err := checkProviderType(name)
		c.Check(err, gc.ErrorMatches, ".* provider is provisional .* set JUJU_DEV_FEATURE_FLAGS=.*")

		err = os.Setenv(osenv.JujuFeatureFlagEnvKey, flag)
		c.Assert(err, jc.ErrorIsNil)
		err = checkProviderType(name)
		c.Check(err, jc.ErrorIsNil)
	}
}

func (s *BootstrapSuite) TestBootstrapTwice(c *gc.C) {
	const envName = "devenv"
	s.patchVersionAndSeries(c, envName)

	_, err := coretesting.RunCommand(c, newBootstrapCommand(), "-m", envName, "--auto-upgrade")
	c.Assert(err, jc.ErrorIsNil)

	_, err = coretesting.RunCommand(c, newBootstrapCommand(), "-m", envName, "--auto-upgrade")
	c.Assert(err, gc.ErrorMatches, "model is already bootstrapped")
}

func (s *BootstrapSuite) TestBootstrapSetsCurrentModel(c *gc.C) {
	const envName = "devenv"
	s.patchVersionAndSeries(c, envName)

	coretesting.WriteEnvironments(c, coretesting.MultipleEnvConfig)
	ctx, err := coretesting.RunCommand(c, newBootstrapCommand(), "-m", "devenv", "--auto-upgrade")
	c.Assert(coretesting.Stderr(ctx), jc.Contains, "-> devenv")
	currentEnv, err := modelcmd.ReadCurrentModel()
	c.Assert(err, jc.ErrorIsNil)
	c.Assert(currentEnv, gc.Equals, "devenv")
}

type mockBootstrapInstance struct {
	instance.Instance
}

func (*mockBootstrapInstance) Addresses() ([]network.Address, error) {
	return []network.Address{{Value: "localhost"}}, nil
}

func (s *BootstrapSuite) TestBootstrapPropagatesEnvErrors(c *gc.C) {
	//TODO(bogdanteleaga): fix this for windows once permissions are fixed
	if runtime.GOOS == "windows" {
		c.Skip("bug 1403084: this is very platform specific. When/if we will support windows state machine, this will probably be rewritten.")
	}

	const envName = "devenv"
	s.patchVersionAndSeries(c, envName)
	s.PatchValue(&environType, func(string) (string, error) { return "", nil })

	_, err := coretesting.RunCommand(c, newBootstrapCommand(), "-m", envName, "--auto-upgrade")
	c.Assert(err, jc.ErrorIsNil)

	// Change permissions on the jenv file to simulate some kind of
	// unexpected error when trying to read info from the environment
	jenvFile := testing.HomePath(".juju", "models", "cache.yaml")
	err = os.Chmod(jenvFile, os.FileMode(0200))
	c.Assert(err, jc.ErrorIsNil)

	// The second bootstrap should fail b/c of the propogated error
	_, err = coretesting.RunCommand(c, newBootstrapCommand(), "-m", envName)
	c.Assert(err, gc.ErrorMatches, "there was an issue examining the model: .*")
}

func (s *BootstrapSuite) TestBootstrapCleansUpIfEnvironPrepFails(c *gc.C) {
	cleanupRan := false

	s.PatchValue(&environType, func(string) (string, error) { return "", nil })
	s.PatchValue(
		&environFromName,
		func(
			*cmd.Context,
			string,
			string,
			func(environs.Environ) error,
		) (environs.Environ, func(), error) {
			return nil, func() { cleanupRan = true }, fmt.Errorf("mock")
		},
	)

	ctx := coretesting.Context(c)
	_, errc := cmdtesting.RunCommand(ctx, newBootstrapCommand(), "-m", "peckham")
	c.Check(<-errc, gc.Not(gc.IsNil))
	c.Check(cleanupRan, jc.IsTrue)
}

func (s *BootstrapSuite) TestBootstrapFailToPrepareDiesGracefully(c *gc.C) {
	destroyedEnvRan := false
	destroyedInfoRan := false

	// Mock functions
	mockDestroyPreparedEnviron := func(
		*cmd.Context,
		environs.Environ,
		configstore.Storage,
		string,
	) {
		destroyedEnvRan = true
	}

	mockDestroyEnvInfo := func(
		ctx *cmd.Context,
		cfgName string,
		store configstore.Storage,
		action string,
	) {
		destroyedInfoRan = true
	}

	mockEnvironFromName := func(
		ctx *cmd.Context,
		envName string,
		action string,
		_ func(environs.Environ) error,
	) (environs.Environ, func(), error) {
		// Always show that the environment is bootstrapped.
		return environFromNameProductionFunc(
			ctx,
			envName,
			action,
			func(env environs.Environ) error {
				return environs.ErrAlreadyBootstrapped
			})
	}

	mockPrepare := func(
		string,
		environs.BootstrapContext,
		configstore.Storage,
	) (environs.Environ, error) {
		return nil, fmt.Errorf("mock-prepare")
	}

	// Simulation: prepare should fail and we should only clean up the
	// jenv file. Any existing environment should not be destroyed.
	s.PatchValue(&destroyPreparedEnviron, mockDestroyPreparedEnviron)
	s.PatchValue(&environType, func(string) (string, error) { return "", nil })
	s.PatchValue(&environFromName, mockEnvironFromName)
	s.PatchValue(&environs.PrepareFromName, mockPrepare)
	s.PatchValue(&destroyEnvInfo, mockDestroyEnvInfo)

	ctx := coretesting.Context(c)
	_, errc := cmdtesting.RunCommand(ctx, newBootstrapCommand(), "-m", "peckham")
	c.Check(<-errc, gc.ErrorMatches, ".*mock-prepare$")
	c.Check(destroyedEnvRan, jc.IsFalse)
	c.Check(destroyedInfoRan, jc.IsTrue)
}

func (s *BootstrapSuite) TestBootstrapJenvWarning(c *gc.C) {
	const envName = "devenv"
	s.patchVersionAndSeries(c, envName)

	store, err := configstore.Default()
	c.Assert(err, jc.ErrorIsNil)
	ctx := coretesting.Context(c)
	environs.PrepareFromName(envName, modelcmd.BootstrapContext(ctx), store)

	logger := "jenv.warning.test"
	var testWriter loggo.TestWriter
	loggo.RegisterWriter(logger, &testWriter, loggo.WARNING)
	defer loggo.RemoveWriter(logger)

	_, errc := cmdtesting.RunCommand(ctx, newBootstrapCommand(), "-m", envName, "--auto-upgrade")
	c.Assert(<-errc, gc.IsNil)
	c.Assert(testWriter.Log(), jc.LogMatches, []string{"ignoring environments.yaml: using bootstrap config in .*"})
}

func (s *BootstrapSuite) TestInvalidLocalSource(c *gc.C) {
	s.PatchValue(&version.Current, version.MustParse("1.2.0"))
	env := resetJujuHome(c, "devenv")

	// Bootstrap the environment with an invalid source.
	// The command returns with an error.
	_, err := coretesting.RunCommand(c, newBootstrapCommand(), "--metadata-source", c.MkDir())
	c.Check(err, gc.ErrorMatches, `failed to bootstrap model: Juju cannot bootstrap because no tools are available for your model(.|\n)*`)

	// Now check that there are no tools available.
	_, err = envtools.FindTools(
		env, version.Current.Major, version.Current.Minor, "released", coretools.Filter{})
	c.Assert(err, gc.FitsTypeOf, errors.NotFoundf(""))
}

// createImageMetadata creates some image metadata in a local directory.
func createImageMetadata(c *gc.C) (string, []*imagemetadata.ImageMetadata) {
	// Generate some image metadata.
	im := []*imagemetadata.ImageMetadata{
		{
			Id:         "1234",
			Arch:       "amd64",
			Version:    "13.04",
			RegionName: "region",
			Endpoint:   "endpoint",
		},
	}
	cloudSpec := &simplestreams.CloudSpec{
		Region:   "region",
		Endpoint: "endpoint",
	}
	sourceDir := c.MkDir()
	sourceStor, err := filestorage.NewFileStorageWriter(sourceDir)
	c.Assert(err, jc.ErrorIsNil)
	err = imagemetadata.MergeAndWriteMetadata("raring", im, cloudSpec, sourceStor)
	c.Assert(err, jc.ErrorIsNil)
	return sourceDir, im
}

func (s *BootstrapSuite) TestBootstrapCalledWithMetadataDir(c *gc.C) {
	sourceDir, _ := createImageMetadata(c)
	resetJujuHome(c, "devenv")

	var bootstrap fakeBootstrapFuncs
	s.PatchValue(&getBootstrapFuncs, func() BootstrapInterface {
		return &bootstrap
	})

	coretesting.RunCommand(
		c, newBootstrapCommand(),
		"--metadata-source", sourceDir, "--constraints", "mem=4G",
	)
	c.Assert(bootstrap.args.MetadataDir, gc.Equals, sourceDir)
}

func (s *BootstrapSuite) checkBootstrapWithVersion(c *gc.C, vers, expect string) {
	resetJujuHome(c, "devenv")

	var bootstrap fakeBootstrapFuncs
	s.PatchValue(&getBootstrapFuncs, func() BootstrapInterface {
		return &bootstrap
	})

	num := version.Current
	num.Major = 2
	num.Minor = 3
	s.PatchValue(&version.Current, num)
	coretesting.RunCommand(
		c, newBootstrapCommand(),
		"--agent-version", vers,
	)
	c.Assert(bootstrap.args.AgentVersion, gc.NotNil)
	c.Assert(*bootstrap.args.AgentVersion, gc.Equals, version.MustParse(expect))
}

func (s *BootstrapSuite) TestBootstrapWithVersionNumber(c *gc.C) {
	s.checkBootstrapWithVersion(c, "2.3.4", "2.3.4")
}

func (s *BootstrapSuite) TestBootstrapWithBinaryVersionNumber(c *gc.C) {
	s.checkBootstrapWithVersion(c, "2.3.4-trusty-ppc64", "2.3.4")
}

func (s *BootstrapSuite) TestBootstrapWithAutoUpgrade(c *gc.C) {
	resetJujuHome(c, "devenv")

	var bootstrap fakeBootstrapFuncs
	s.PatchValue(&getBootstrapFuncs, func() BootstrapInterface {
		return &bootstrap
	})
	coretesting.RunCommand(
		c, newBootstrapCommand(),
		"--auto-upgrade",
	)
	c.Assert(bootstrap.args.AgentVersion, gc.IsNil)
}

func (s *BootstrapSuite) TestAutoSyncLocalSource(c *gc.C) {
	sourceDir := createToolsSource(c, vAll)
	s.PatchValue(&version.Current, version.MustParse("1.2.0"))
	env := resetJujuHome(c, "peckham")

	// Bootstrap the environment with the valid source.
	// The bootstrapping has to show no error, because the tools
	// are automatically synchronized.
	_, err := coretesting.RunCommand(c, newBootstrapCommand(), "--metadata-source", sourceDir)
	c.Assert(err, jc.ErrorIsNil)

	// Now check the available tools which are the 1.2.0 envtools.
	checkTools(c, env, v120All)
}

func (s *BootstrapSuite) setupAutoUploadTest(c *gc.C, vers, ser string) environs.Environ {
	s.PatchValue(&envtools.BundleTools, toolstesting.GetMockBundleTools(c))
	sourceDir := createToolsSource(c, vAll)
	s.PatchValue(&envtools.DefaultBaseURL, sourceDir)

	// Change the tools location to be the test location and also
	// the version and ensure their later restoring.
	// Set the current version to be something for which there are no tools
	// so we can test that an upload is forced.
	s.PatchValue(&version.Current, version.MustParse(vers))
	s.PatchValue(&series.HostSeries, func() string { return ser })

	// Create home with dummy provider and remove all
	// of its envtools.
	return resetJujuHome(c, "devenv")
}

func (s *BootstrapSuite) TestAutoUploadAfterFailedSync(c *gc.C) {
	s.PatchValue(&series.HostSeries, func() string { return config.LatestLtsSeries() })
	s.setupAutoUploadTest(c, "1.7.3", "quantal")
	// Run command and check for that upload has been run for tools matching
	// the current juju version.
	opc, errc := cmdtesting.RunCommand(cmdtesting.NullContext(c), newBootstrapCommand(), "-m", "devenv", "--auto-upgrade")
	c.Assert(<-errc, gc.IsNil)
	c.Check((<-opc).(dummy.OpBootstrap).Env, gc.Equals, "devenv")
	icfg := (<-opc).(dummy.OpFinalizeBootstrap).InstanceConfig
	c.Assert(icfg, gc.NotNil)
	c.Assert(icfg.Tools.Version.String(), gc.Equals, "1.7.3.1-raring-"+arch.HostArch())
}

func (s *BootstrapSuite) TestAutoUploadOnlyForDev(c *gc.C) {
	s.setupAutoUploadTest(c, "1.8.3", "precise")
	_, errc := cmdtesting.RunCommand(cmdtesting.NullContext(c), newBootstrapCommand())
	err := <-errc
	c.Assert(err, gc.ErrorMatches,
		"failed to bootstrap model: Juju cannot bootstrap because no tools are available for your model(.|\n)*")
}

func (s *BootstrapSuite) TestMissingToolsError(c *gc.C) {
	s.setupAutoUploadTest(c, "1.8.3", "precise")

	_, err := coretesting.RunCommand(c, newBootstrapCommand())
	c.Assert(err, gc.ErrorMatches,
		"failed to bootstrap model: Juju cannot bootstrap because no tools are available for your model(.|\n)*")
}

func (s *BootstrapSuite) TestMissingToolsUploadFailedError(c *gc.C) {
	buildToolsTarballAlwaysFails := func(forceVersion *version.Number, stream string) (*sync.BuiltTools, error) {
		return nil, fmt.Errorf("an error")
	}

	s.setupAutoUploadTest(c, "1.7.3", "precise")
	s.PatchValue(&sync.BuildToolsTarball, buildToolsTarballAlwaysFails)

	ctx, err := coretesting.RunCommand(c, newBootstrapCommand(), "-m", "devenv", "--auto-upgrade")

	c.Check(coretesting.Stderr(ctx), gc.Equals, fmt.Sprintf(`
Bootstrapping model "devenv"
<<<<<<< HEAD
Starting new instance for initial state server
=======
Starting new instance for initial controller
>>>>>>> 1cd7ac8c
Building tools to upload (1.7.3.1-raring-%s)
`[1:], arch.HostArch()))
	c.Check(err, gc.ErrorMatches, "failed to bootstrap model: cannot upload bootstrap tools: an error")
}

func (s *BootstrapSuite) TestBootstrapDestroy(c *gc.C) {
	for _, modelFlag := range s.modelFlags {
		resetJujuHome(c, "devenv")
		s.patchVersion(c)

		opc, errc := cmdtesting.RunCommand(cmdtesting.NullContext(c), newBootstrapCommand(), modelFlag, "brokenenv", "--auto-upgrade")
		err := <-errc
		c.Assert(err, gc.ErrorMatches, "failed to bootstrap model: dummy.Bootstrap is broken")
		var opDestroy *dummy.OpDestroy
		for opDestroy == nil {
			select {
			case op := <-opc:
				switch op := op.(type) {
				case dummy.OpDestroy:
					opDestroy = &op
				}
			default:
				c.Error("expected call to env.Destroy")
				return
			}
		}
		c.Assert(opDestroy.Error, gc.ErrorMatches, "dummy.Destroy is broken")
	}
}

func (s *BootstrapSuite) TestBootstrapKeepBroken(c *gc.C) {
	for _, modelFlag := range s.modelFlags {
		resetJujuHome(c, "devenv")
		s.patchVersion(c)

		opc, errc := cmdtesting.RunCommand(cmdtesting.NullContext(c), newBootstrapCommand(), modelFlag, "brokenenv", "--keep-broken", "--auto-upgrade")
		err := <-errc
		c.Assert(err, gc.ErrorMatches, "failed to bootstrap model: dummy.Bootstrap is broken")
		done := false
		for !done {
			select {
			case op, ok := <-opc:
				if !ok {
					done = true
					break
				}
				switch op.(type) {
				case dummy.OpDestroy:
					c.Error("unexpected call to env.Destroy")
					break
				}
			default:
				break
			}
		}
	}
}

// createToolsSource writes the mock tools and metadata into a temporary
// directory and returns it.
func createToolsSource(c *gc.C, versions []version.Binary) string {
	versionStrings := make([]string, len(versions))
	for i, vers := range versions {
		versionStrings[i] = vers.String()
	}
	source := c.MkDir()
	toolstesting.MakeTools(c, source, "released", versionStrings)
	return source
}

// resetJujuHome restores an new, clean Juju home environment without tools.
func resetJujuHome(c *gc.C, envName string) environs.Environ {
	jenvDir := testing.HomePath(".juju", "models")
	err := os.RemoveAll(jenvDir)
	c.Assert(err, jc.ErrorIsNil)
	coretesting.WriteEnvironments(c, modelConfig)
	dummy.Reset()
	store, err := configstore.Default()
	c.Assert(err, jc.ErrorIsNil)
	env, err := environs.PrepareFromName(envName, modelcmd.BootstrapContext(cmdtesting.NullContext(c)), store)
	c.Assert(err, jc.ErrorIsNil)
	return env
}

// checkTools check if the environment contains the passed envtools.
func checkTools(c *gc.C, env environs.Environ, expected []version.Binary) {
	list, err := envtools.FindTools(
		env, version.Current.Major, version.Current.Minor, "released", coretools.Filter{})
	c.Check(err, jc.ErrorIsNil)
	c.Logf("found: " + list.String())
	urls := list.URLs()
	c.Check(urls, gc.HasLen, len(expected))
}

var (
	v100d64 = version.MustParseBinary("1.0.0-raring-amd64")
	v100p64 = version.MustParseBinary("1.0.0-precise-amd64")
	v100q32 = version.MustParseBinary("1.0.0-quantal-i386")
	v100q64 = version.MustParseBinary("1.0.0-quantal-amd64")
	v120d64 = version.MustParseBinary("1.2.0-raring-amd64")
	v120p64 = version.MustParseBinary("1.2.0-precise-amd64")
	v120q32 = version.MustParseBinary("1.2.0-quantal-i386")
	v120q64 = version.MustParseBinary("1.2.0-quantal-amd64")
	v120t32 = version.MustParseBinary("1.2.0-trusty-i386")
	v120t64 = version.MustParseBinary("1.2.0-trusty-amd64")
	v190p32 = version.MustParseBinary("1.9.0-precise-i386")
	v190q64 = version.MustParseBinary("1.9.0-quantal-amd64")
	v200p64 = version.MustParseBinary("2.0.0-precise-amd64")
	v100All = []version.Binary{
		v100d64, v100p64, v100q64, v100q32,
	}
	v120All = []version.Binary{
		v120d64, v120p64, v120q64, v120q32, v120t32, v120t64,
	}
	v190All = []version.Binary{
		v190p32, v190q64,
	}
	v200All = []version.Binary{
		v200p64,
	}
	vAll = joinBinaryVersions(v100All, v120All, v190All, v200All)
)

func joinBinaryVersions(versions ...[]version.Binary) []version.Binary {
	var all []version.Binary
	for _, versions := range versions {
		all = append(all, versions...)
	}
	return all
}

// TODO(menn0): This fake BootstrapInterface implementation is
// currently quite minimal but could be easily extended to cover more
// test scenarios. This could help improve some of the tests in this
// file which execute large amounts of external functionality.
type fakeBootstrapFuncs struct {
	args bootstrap.BootstrapParams
}

func (fake *fakeBootstrapFuncs) EnsureNotBootstrapped(env environs.Environ) error {
	return nil
}

func (fake *fakeBootstrapFuncs) Bootstrap(ctx environs.BootstrapContext, env environs.Environ, args bootstrap.BootstrapParams) error {
	fake.args = args
	return nil
}<|MERGE_RESOLUTION|>--- conflicted
+++ resolved
@@ -85,13 +85,10 @@
 
 	s.mockBlockClient = &mockBlockClient{}
 	s.PatchValue(&blockAPI, func(c *modelcmd.ModelCommandBase) (block.BlockListAPI, error) {
-<<<<<<< HEAD
 		if s.mockBlockClient.discoveringSpacesError > 0 {
 			s.mockBlockClient.discoveringSpacesError -= 1
 			return nil, errors.New("space discovery still in progress")
 		}
-=======
->>>>>>> 1cd7ac8c
 		return s.mockBlockClient, nil
 	})
 
@@ -156,37 +153,23 @@
 
 			resetJujuHome(c, "devenv")
 
-<<<<<<< HEAD
 			s.mockBlockClient.numRetries = t.numRetries
 			s.mockBlockClient.retryCount = 0
-=======
-			s.mockBlockClient.num_retries = t.num_retries
-			s.mockBlockClient.retry_count = 0
->>>>>>> 1cd7ac8c
 			_, err := coretesting.RunCommand(c, newBootstrapCommand(), modelFlag, "devenv", "--auto-upgrade")
 			if t.err == "" {
 				c.Check(err, jc.ErrorIsNil)
 			} else {
 				c.Check(err, gc.ErrorMatches, t.err)
 			}
-<<<<<<< HEAD
 			expectedRetries := t.numRetries
 			if t.numRetries <= 0 {
-=======
-			expectedRetries := t.num_retries
-			if t.num_retries <= 0 {
->>>>>>> 1cd7ac8c
 				expectedRetries = 1
 			}
 			// Only retry maximum of bootstrapReadyPollCount times.
 			if expectedRetries > 5 {
 				expectedRetries = 5
 			}
-<<<<<<< HEAD
 			c.Check(s.mockBlockClient.retryCount, gc.Equals, expectedRetries)
-=======
-			c.Check(s.mockBlockClient.retry_count, gc.Equals, expectedRetries)
->>>>>>> 1cd7ac8c
 		}
 	}
 }
@@ -780,11 +763,7 @@
 
 	c.Check(coretesting.Stderr(ctx), gc.Equals, fmt.Sprintf(`
 Bootstrapping model "devenv"
-<<<<<<< HEAD
-Starting new instance for initial state server
-=======
 Starting new instance for initial controller
->>>>>>> 1cd7ac8c
 Building tools to upload (1.7.3.1-raring-%s)
 `[1:], arch.HostArch()))
 	c.Check(err, gc.ErrorMatches, "failed to bootstrap model: cannot upload bootstrap tools: an error")
