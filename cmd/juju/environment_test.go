// Copyright 2013 Canonical Ltd.
// Licensed under the AGPLv3, see LICENCE file for details.

package main

import (
	"github.com/juju/cmd"
	jc "github.com/juju/testing/checkers"
	gc "gopkg.in/check.v1"

	jujutesting "github.com/juju/juju/juju/testing"
	"github.com/juju/juju/state"
	"github.com/juju/juju/testing"
)

// EnvironmentSuite tests the connectivity of all the environment subcommands.
// These tests go from the command line, api client, api server, db. The db
// changes are then checked.  Only one test for each command is done here to
// check connectivity.  Exhaustive unit tests are at each layer.
type EnvironmentSuite struct {
	jujutesting.JujuConnSuite
}

var _ = gc.Suite(&EnvironmentSuite{})

func (s *EnvironmentSuite) assertEnvValue(c *gc.C, key string, expected interface{}) {
	envConfig, err := s.State.EnvironConfig()
	c.Assert(err, jc.ErrorIsNil)
	value, found := envConfig.AllAttrs()[key]
	c.Assert(found, jc.IsTrue)
	c.Assert(value, gc.Equals, expected)
}

func (s *EnvironmentSuite) assertEnvValueMissing(c *gc.C, key string) {
	envConfig, err := s.State.EnvironConfig()
	c.Assert(err, jc.ErrorIsNil)
	_, found := envConfig.AllAttrs()[key]
	c.Assert(found, jc.IsFalse)
}

func (s *EnvironmentSuite) RunEnvironmentCommand(c *gc.C, commands ...string) (*cmd.Context, error) {
	args := []string{"environment"}
	args = append(args, commands...)
	context := testing.Context(c)
	juju := NewJujuCommand(context)
	if err := testing.InitCommand(juju, args); err != nil {
		return context, err
	}
	return context, juju.Run(context)
}

func (s *EnvironmentSuite) TestGet(c *gc.C) {
	err := s.State.UpdateEnvironConfig(map[string]interface{}{"special": "known"}, nil, nil)
	c.Assert(err, jc.ErrorIsNil)

	context, err := s.RunEnvironmentCommand(c, "get", "special")
	c.Assert(err, jc.ErrorIsNil)
	c.Assert(testing.Stdout(context), gc.Equals, "known\n")
}

func (s *EnvironmentSuite) TestSet(c *gc.C) {
	_, err := s.RunEnvironmentCommand(c, "set", "special=known")
	c.Assert(err, jc.ErrorIsNil)
	s.assertEnvValue(c, "special", "known")
}

func (s *EnvironmentSuite) TestUnset(c *gc.C) {
	err := s.State.UpdateEnvironConfig(map[string]interface{}{"special": "known"}, nil, nil)
	c.Assert(err, jc.ErrorIsNil)

	_, err = s.RunEnvironmentCommand(c, "unset", "special")
	c.Assert(err, jc.ErrorIsNil)
	s.assertEnvValueMissing(c, "special")
}

func (s *EnvironmentSuite) TestEnsureAvailability(c *gc.C) {
<<<<<<< HEAD
	// Add a state server to the environment, and ensure that it is
	// considered 'alive' so that calls don't spawn new instances
	_, err := s.State.AddMachine("precise", state.JobManageEnviron)
	c.Assert(err, jc.ErrorIsNil)
	m, err := s.BackingState.Machine("0")
	c.Assert(err, jc.ErrorIsNil)
	machine0Pinger, err := m.SetAgentPresence()
	c.Assert(err, jc.ErrorIsNil)
	s.BackingState.StartSync()
	err = m.WaitAgentPresence(testing.LongWait)
	c.Assert(err, jc.ErrorIsNil)

	ctx, err := s.RunEnvironmentCommand(c, "ensure-availability", "-n", "3")
	c.Assert(err, jc.ErrorIsNil)
	c.Assert(testing.Stdout(ctx), gc.Equals,
		"maintaining machines: 0\n"+
			"adding machines: 1, 2\n\n")

	if machine0Pinger != nil {
		machine0Pinger.Kill()
		machine0Pinger = nil
	}

=======
	_, err := s.RunEnvironmentCommand(c, "ensure-availability", "-n", "-1")
	c.Assert(err, gc.ErrorMatches, "must specify a number of state servers odd and non-negative")
>>>>>>> 47f36585
}<|MERGE_RESOLUTION|>--- conflicted
+++ resolved
@@ -74,7 +74,6 @@
 }
 
 func (s *EnvironmentSuite) TestEnsureAvailability(c *gc.C) {
-<<<<<<< HEAD
 	// Add a state server to the environment, and ensure that it is
 	// considered 'alive' so that calls don't spawn new instances
 	_, err := s.State.AddMachine("precise", state.JobManageEnviron)
@@ -97,9 +96,4 @@
 		machine0Pinger.Kill()
 		machine0Pinger = nil
 	}
-
-=======
-	_, err := s.RunEnvironmentCommand(c, "ensure-availability", "-n", "-1")
-	c.Assert(err, gc.ErrorMatches, "must specify a number of state servers odd and non-negative")
->>>>>>> 47f36585
 }