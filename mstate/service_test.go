--- conflicted
+++ resolved
@@ -29,34 +29,19 @@
 	c.Assert(ch.URL(), DeepEquals, s.charm.URL())
 	c.Assert(force, Equals, false)
 
-<<<<<<< HEAD
-	assertOkWhenAliveOnly(c, s.service, func() error {
-		// TODO BUG https://bugs.launchpad.net/juju-core/+bug/1020318
-		testcurl = charm.MustParseURL("local:myseries/mydummy-1")
-		err = s.service.SetCharmURL(testcurl)
-		if err != nil {
-			return err
-		}
-		testcurl, err = s.service.CharmURL()
-		c.Assert(err, IsNil)
-		c.Assert(testcurl.String(), Equals, "local:myseries/mydummy-1")
-		return nil
-	})
-=======
 	// TODO: SetCharm must validate the change (version, relations, etc)
 	wp := s.AddTestingCharm(c, "wordpress")
-	err = s.service.SetCharm(wp, true)
-	c.Assert(err, IsNil)
-	ch, force, err = s.service.Charm()
-	c.Assert(err, IsNil)
-	c.Assert(ch.URL(), DeepEquals, wp.URL())
-	c.Assert(force, Equals, true)
-
-	err = s.service.Kill()
-	c.Assert(err, IsNil)
-	err = s.service.SetCharm(wp, false)
-	c.Assert(err, ErrorMatches, `cannot set charm for service "mysql": not found or not alive`)
->>>>>>> 766cf23b
+
+	testWhenDying(c, s.service, notAliveErr, notAliveErr, func() error {
+		err := s.service.SetCharm(wp, true)
+		if err == nil {
+			ch, force, err1 := s.service.Charm()
+			c.Assert(err1, IsNil)
+			c.Assert(ch.URL(), DeepEquals, wp.URL())
+			c.Assert(force, Equals, true)
+		}
+		return err
+	})
 }
 
 func (s *ServiceSuite) TestServiceRefesh(c *C) {
@@ -107,7 +92,7 @@
 	err = s.service.ClearExposed()
 	c.Assert(err, IsNil)
 
-	assertOkWhenAliveOnly(c, s.service,
+	testWhenDying(c, s.service, notAliveErr, notAliveErr,
 		func() error {
 			return s.service.SetExposed()
 		},
@@ -128,7 +113,7 @@
 	const errPat = ".*: unit already exists or service or principal unit are not alive"
 	// Test that AddUnitSubordinateTo fails when the principal unit is
 	// not alive.
-	assertOkForLife(c, principalUnit, errPat, errPat, func() error {
+	testWhenDying(c, principalUnit, errPat, errPat, func() error {
 		_, err := loggingService.AddUnitSubordinateTo(principalUnit)
 		return err
 	})
@@ -137,7 +122,7 @@
 	// not alive.
 	principalUnit, err = principalService.AddUnit()
 	c.Assert(err, IsNil)
-	assertOkForLife(c, loggingService, errPat, errPat, func() error {
+	testWhenDying(c, loggingService, errPat, errPat, func() error {
 		_, err := loggingService.AddUnitSubordinateTo(principalUnit)
 		return err
 	})
@@ -192,7 +177,7 @@
 	c.Assert(err, ErrorMatches, "a subordinate unit must be added to a principal unit")
 
 	const errPat = ".*: unit already exists or service is not alive"
-	assertOkForLife(c, s.service, errPat, errPat, func() error {
+	testWhenDying(c, s.service, errPat, errPat, func() error {
 		_, err = s.service.AddUnit()
 		return err
 	})
@@ -242,11 +227,11 @@
 		_, err := s.service.Unit("mysql/0")
 		return err
 	}
-	assertOkForAllLife(c, s.service, checkAllUnits, checkUnit)
+	testWhenDying(c, s.service, "", "", checkAllUnits, checkUnit)
 
 	unit0, err := s.service.Unit("mysql/0")
 	c.Assert(err, IsNil)
-	assertOkForAllLife(c, unit0, checkAllUnits, checkUnit)
+	testWhenDying(c, unit0, "", "", checkAllUnits, checkUnit)
 }
 
 func (s *ServiceSuite) TestRemoveUnit(c *C) {
