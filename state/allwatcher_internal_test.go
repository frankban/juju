--- conflicted
+++ resolved
@@ -1155,11 +1155,7 @@
 		},
 		func(c *gc.C, st *State) changeTestCase {
 			svc := AddTestingService(c, st, "wordpress", AddTestingCharm(c, st, "wordpress"), s.owner)
-<<<<<<< HEAD
-			err := svc.SetConstraints(constraints.MustParse("mem=4G cpu-cores= arch=amd64"))
-=======
 			err := svc.SetConstraints(constraints.MustParse("mem=4G arch=amd64"))
->>>>>>> 84dbb646
 			c.Assert(err, jc.ErrorIsNil)
 
 			return changeTestCase{
