// Copyright 2012, 2013 Canonical Ltd.
// Licensed under the AGPLv3, see LICENCE file for details.

package state

import (
	"fmt"
	"strings"
	"time"

	"labix.org/v2/mgo"
	"labix.org/v2/mgo/txn"

	"launchpad.net/juju-core/constraints"
	"launchpad.net/juju-core/errors"
	"launchpad.net/juju-core/instance"
	"launchpad.net/juju-core/names"
	"launchpad.net/juju-core/state/api/params"
	"launchpad.net/juju-core/state/presence"
	"launchpad.net/juju-core/tools"
	"launchpad.net/juju-core/utils"
	"launchpad.net/juju-core/version"
)

// Machine represents the state of a machine.
type Machine struct {
	st  *State
	doc machineDoc
	annotator
}

// MachineJob values define responsibilities that machines may be
// expected to fulfil.
type MachineJob int

const (
	_ MachineJob = iota
	JobHostUnits
	JobManageEnviron

	// Deprecated in 1.18.
	JobManageState
)

var jobNames = map[MachineJob]params.MachineJob{
	JobHostUnits:     params.JobHostUnits,
	JobManageEnviron: params.JobManageEnviron,

	// Deprecated in 1.18.
	JobManageState: params.JobManageState,
}

// AllJobs returns all supported machine jobs.
func AllJobs() []MachineJob {
	return []MachineJob{JobHostUnits, JobManageEnviron}
}

// ToParams returns the job as params.MachineJob.
func (job MachineJob) ToParams() params.MachineJob {
	if paramsJob, ok := jobNames[job]; ok {
		return paramsJob
	}
	return params.MachineJob(fmt.Sprintf("<unknown job %d>", int(job)))
}

// MachineJobFromParams returns the job corresponding to params.MachineJob.
func MachineJobFromParams(job params.MachineJob) (MachineJob, error) {
	for machineJob, paramJob := range jobNames {
		if paramJob == job {
			return machineJob, nil
		}
	}
	return -1, fmt.Errorf("invalid machine job %q", job)
}

func (job MachineJob) String() string {
	return string(job.ToParams())
}

// machineDoc represents the internal state of a machine in MongoDB.
// Note the correspondence with MachineInfo in state/api/params.
type machineDoc struct {
	Id            string `bson:"_id"`
	Nonce         string
	Series        string
	ContainerType string
	Principals    []string
	Life          Life
	Tools         *tools.Tools `bson:",omitempty"`
	Jobs          []MachineJob
	NoVote        bool
	PasswordHash  string
	Clean         bool
	// We store 2 different sets of addresses for the machine, obtained
	// from different sources.
	// Addresses is the set of addresses obtained by asking the provider.
	Addresses []address
	// MachineAddresses is the set of addresses obtained from the machine itself.
	MachineAddresses []address
	// The SupportedContainers attributes are used to advertise what containers this
	// machine is capable of hosting.
	SupportedContainersKnown bool
	SupportedContainers      []instance.ContainerType `bson:",omitempty"`
	// Deprecated. InstanceId, now lives on instanceData.
	// This attribute is retained so that data from existing machines can be read.
	// SCHEMACHANGE
	// TODO(wallyworld): remove this attribute when schema upgrades are possible.
	InstanceId instance.Id
}

func newMachine(st *State, doc *machineDoc) *Machine {
	machine := &Machine{
		st:  st,
		doc: *doc,
	}
	machine.annotator = annotator{
		globalKey: machine.globalKey(),
		tag:       machine.Tag(),
		st:        st,
	}
	return machine
}

// Id returns the machine id.
func (m *Machine) Id() string {
	return m.doc.Id
}

// Series returns the operating system series running on the machine.
func (m *Machine) Series() string {
	return m.doc.Series
}

// ContainerType returns the type of container hosting this machine.
func (m *Machine) ContainerType() instance.ContainerType {
	return instance.ContainerType(m.doc.ContainerType)
}

// machineGlobalKey returns the global database key for the identified machine.
func machineGlobalKey(id string) string {
	return "m#" + id
}

// globalKey returns the global database key for the machine.
func (m *Machine) globalKey() string {
	return machineGlobalKey(m.doc.Id)
}

// instanceData holds attributes relevant to a provisioned machine.
type instanceData struct {
	Id         string      `bson:"_id"`
	InstanceId instance.Id `bson:"instanceid"`
	Arch       *string     `bson:"arch,omitempty"`
	Mem        *uint64     `bson:"mem,omitempty"`
	RootDisk   *uint64     `bson:"rootdisk,omitempty"`
	CpuCores   *uint64     `bson:"cpucores,omitempty"`
	CpuPower   *uint64     `bson:"cpupower,omitempty"`
	Tags       *[]string   `bson:"tags,omitempty"`
}

// TODO(wallyworld): move this method to a service.
func (m *Machine) HardwareCharacteristics() (*instance.HardwareCharacteristics, error) {
	hc := &instance.HardwareCharacteristics{}
	instData, err := getInstanceData(m.st, m.Id())
	if err != nil {
		return nil, err
	}
	hc.Arch = instData.Arch
	hc.Mem = instData.Mem
	hc.RootDisk = instData.RootDisk
	hc.CpuCores = instData.CpuCores
	hc.CpuPower = instData.CpuPower
	hc.Tags = instData.Tags
	return hc, nil
}

func getInstanceData(st *State, id string) (instanceData, error) {
	var instData instanceData
	err := st.instanceData.FindId(id).One(&instData)
	if err == mgo.ErrNotFound {
		return instanceData{}, errors.NotFoundf("instance data for machine %v", id)
	}
	if err != nil {
		return instanceData{}, fmt.Errorf("cannot get instance data for machine %v: %v", id, err)
	}
	return instData, nil
}

// Tag returns a name identifying the machine that is safe to use
// as a file name.  The returned name will be different from other
// Tag values returned by any other entities from the same state.
func (m *Machine) Tag() string {
	return names.MachineTag(m.Id())
}

// Life returns whether the machine is Alive, Dying or Dead.
func (m *Machine) Life() Life {
	return m.doc.Life
}

// Jobs returns the responsibilities that must be fulfilled by m's agent.
func (m *Machine) Jobs() []MachineJob {
	return m.doc.Jobs
}

<<<<<<< HEAD
// WantsVote reports whether the machine is a state server
// that wants to take part in peer voting.
func (m *Machine) WantsVote() bool {
	return hasJob(m.doc.Jobs, JobManageState) && !m.doc.NoVote
}

// IsManager returns true if the machine has JobManageState or JobManageEnviron.
=======
// IsManager returns true if the machine has JJobManageEnviron.
>>>>>>> 0958fb6e
func (m *Machine) IsManager() bool {
	for _, job := range m.doc.Jobs {
		switch job {
		case JobManageEnviron:
			return true
		}
	}
	return false
}

// IsManual returns true if the machine was manually provisioned.
func (m *Machine) IsManual() (bool, error) {
	// Apart from the bootstrap machine, manually provisioned
	// machines have a nonce prefixed with "manual:". This is
	// unique to manual provisioning.
	if strings.HasPrefix(m.doc.Nonce, "manual:") {
		return true, nil
	}
	// The bootstrap machine uses BootstrapNonce, so in that
	// case we need to check if its provider type is "null".
	if m.doc.Id == "0" {
		cfg, err := m.st.EnvironConfig()
		if err != nil {
			return false, err
		}
		return cfg.Type() == "null", nil
	}
	return false, nil
}

// AgentTools returns the tools that the agent is currently running.
// It returns an error that satisfies IsNotFound if the tools have not yet been set.
func (m *Machine) AgentTools() (*tools.Tools, error) {
	if m.doc.Tools == nil {
		return nil, errors.NotFoundf("agent tools for machine %v", m)
	}
	tools := *m.doc.Tools
	return &tools, nil
}

// checkVersionValidity checks whether the given version is suitable
// for passing to SetAgentVersion.
func checkVersionValidity(v version.Binary) error {
	if v.Series == "" || v.Arch == "" {
		return fmt.Errorf("empty series or arch")
	}
	return nil
}

// SetAgentVersion sets the version of juju that the agent is
// currently running.
func (m *Machine) SetAgentVersion(v version.Binary) (err error) {
	defer utils.ErrorContextf(&err, "cannot set agent version for machine %v", m)
	if err = checkVersionValidity(v); err != nil {
		return err
	}
	tools := &tools.Tools{Version: v}
	ops := []txn.Op{{
		C:      m.st.machines.Name,
		Id:     m.doc.Id,
		Assert: notDeadDoc,
		Update: D{{"$set", D{{"tools", tools}}}},
	}}
	if err := m.st.runTransaction(ops); err != nil {
		return onAbort(err, errDead)
	}
	m.doc.Tools = tools
	return nil
}

// SetMongoPassword sets the password the agent responsible for the machine
// should use to communicate with the state servers.  Previous passwords
// are invalidated.
func (m *Machine) SetMongoPassword(password string) error {
	return m.st.setMongoPassword(m.Tag(), password)
}

// SetPassword sets the password for the machine's agent.
func (m *Machine) SetPassword(password string) error {
	if len(password) < utils.MinAgentPasswordLength {
		return fmt.Errorf("password is only %d bytes long, and is not a valid Agent password", len(password))
	}
	return m.setPasswordHash(utils.AgentPasswordHash(password))
}

// setPasswordHash sets the underlying password hash in the database directly
// to the value supplied. This is split out from SetPassword to allow direct
// manipulation in tests (to check for backwards compatibility).
func (m *Machine) setPasswordHash(passwordHash string) error {
	ops := []txn.Op{{
		C:      m.st.machines.Name,
		Id:     m.doc.Id,
		Assert: notDeadDoc,
		Update: D{{"$set", D{{"passwordhash", passwordHash}}}},
	}}
	if err := m.st.runTransaction(ops); err != nil {
		return fmt.Errorf("cannot set password of machine %v: %v", m, onAbort(err, errDead))
	}
	m.doc.PasswordHash = passwordHash
	return nil
}

// Return the underlying PasswordHash stored in the database. Used by the test
// suite to check that the PasswordHash gets properly updated to new values
// when compatibility mode is detected.
func (m *Machine) getPasswordHash() string {
	return m.doc.PasswordHash
}

// PasswordValid returns whether the given password is valid
// for the given machine.
func (m *Machine) PasswordValid(password string) bool {
	agentHash := utils.AgentPasswordHash(password)
	if agentHash == m.doc.PasswordHash {
		return true
	}
	// In Juju 1.16 and older we used the slower password hash for unit
	// agents. So check to see if the supplied password matches the old
	// path, and if so, update it to the new mechanism.
	// We ignore any error in setting the password, as we'll just try again
	// next time
	if utils.UserPasswordHash(password, utils.CompatSalt) == m.doc.PasswordHash {
		logger.Debugf("%s logged in with old password hash, changing to AgentPasswordHash",
			m.Tag())
		m.setPasswordHash(agentHash)
		return true
	}
	return false
}

// Destroy sets the machine lifecycle to Dying if it is Alive. It does
// nothing otherwise. Destroy will fail if the machine has principal
// units assigned, or if the machine has JobManageEnviron.
// If the machine has assigned units, Destroy will return
// a HasAssignedUnitsError.
func (m *Machine) Destroy() error {
	return m.advanceLifecycle(Dying)
}

// ForceDestroy queues the machine for complete removal, including the
// destruction of all units and containers on the machine.
func (m *Machine) ForceDestroy() error {
	if !m.IsManager() {
		ops := []txn.Op{{
			C:      m.st.machines.Name,
			Id:     m.doc.Id,
			Assert: D{{"jobs", D{{"$nin", []MachineJob{JobManageEnviron}}}}},
		}, m.st.newCleanupOp("machine", m.doc.Id)}
		if err := m.st.runTransaction(ops); err != txn.ErrAborted {
			return err
		}
	}
	return fmt.Errorf("machine %s is required by the environment", m.doc.Id)
}

// EnsureDead sets the machine lifecycle to Dead if it is Alive or Dying.
// It does nothing otherwise. EnsureDead will fail if the machine has
// principal units assigned, or if the machine has JobManageEnviron.
// If the machine has assigned units, EnsureDead will return
// a HasAssignedUnitsError.
func (m *Machine) EnsureDead() error {
	return m.advanceLifecycle(Dead)
}

type HasAssignedUnitsError struct {
	MachineId string
	UnitNames []string
}

func (e *HasAssignedUnitsError) Error() string {
	return fmt.Sprintf("machine %s has unit %q assigned", e.MachineId, e.UnitNames[0])
}

func IsHasAssignedUnitsError(err error) bool {
	_, ok := err.(*HasAssignedUnitsError)
	return ok
}

// Containers returns the container ids belonging to a parent machine.
// TODO(wallyworld): move this method to a service
func (m *Machine) Containers() ([]string, error) {
	var mc machineContainers
	err := m.st.containerRefs.FindId(m.Id()).One(&mc)
	if err == nil {
		return mc.Children, nil
	}
	if err == mgo.ErrNotFound {
		return nil, errors.NotFoundf("container info for machine %v", m.Id())
	}
	return nil, err
}

// ParentId returns the Id of the host machine if this machine is a container.
func (m *Machine) ParentId() (string, bool) {
	parentId := ParentId(m.Id())
	return parentId, parentId != ""
}

type HasContainersError struct {
	MachineId    string
	ContainerIds []string
}

func (e *HasContainersError) Error() string {
	return fmt.Sprintf("machine %s is hosting containers %q", e.MachineId, strings.Join(e.ContainerIds, ","))
}

func IsHasContainersError(err error) bool {
	_, ok := err.(*HasContainersError)
	return ok
}

// advanceLifecycle ensures that the machine's lifecycle is no earlier
// than the supplied value. If the machine already has that lifecycle
// value, or a later one, no changes will be made to remote state. If
// the machine has any responsibilities that preclude a valid change in
// lifecycle, it will return an error.
func (original *Machine) advanceLifecycle(life Life) (err error) {
	containers, err := original.Containers()
	if err != nil {
		return err
	}
	if len(containers) > 0 {
		return &HasContainersError{
			MachineId:    original.doc.Id,
			ContainerIds: containers,
		}
	}
	m := original
	defer func() {
		if err == nil {
			// The machine's lifecycle is known to have advanced; it may be
			// known to have already advanced further than requested, in
			// which case we set the latest known valid value.
			if m == nil {
				life = Dead
			} else if m.doc.Life > life {
				life = m.doc.Life
			}
			original.doc.Life = life
		}
	}()
	// op and
	op := txn.Op{
		C:      m.st.machines.Name,
		Id:     m.doc.Id,
		Update: D{{"$set", D{{"life", life}}}},
	}
	advanceAsserts := D{
		{"jobs", D{{"$nin", []MachineJob{JobManageEnviron}}}},
		{"$or", []D{
			{{"principals", D{{"$size", 0}}}},
			{{"principals", D{{"$exists", false}}}},
		}},
	}
	// 3 attempts: one with original data, one with refreshed data, and a final
	// one intended to determine the cause of failure of the preceding attempt.
	for i := 0; i < 3; i++ {
		// If the transaction was aborted, grab a fresh copy of the machine data.
		// We don't write to original, because the expectation is that state-
		// changing methods only set the requested change on the receiver; a case
		// could perhaps be made that this is not a helpful convention in the
		// context of the new state API, but we maintain consistency in the
		// face of uncertainty.
		if i != 0 {
			if m, err = m.st.Machine(m.doc.Id); errors.IsNotFoundError(err) {
				return nil
			} else if err != nil {
				return err
			}
		}
		// Check that the life change is sane, and collect the assertions
		// necessary to determine that it remains so.
		switch life {
		case Dying:
			if m.doc.Life != Alive {
				return nil
			}
			op.Assert = append(advanceAsserts, isAliveDoc...)
		case Dead:
			if m.doc.Life == Dead {
				return nil
			}
			op.Assert = append(advanceAsserts, notDeadDoc...)
		default:
			panic(fmt.Errorf("cannot advance lifecycle to %v", life))
		}
		// Check that the machine does not have any responsibilities that
		// prevent a lifecycle change.
		if hasJob(m.doc.Jobs, JobManageEnviron) || hasJob(m.doc.Jobs, JobManageState) {
			// (NOTE: When we enable multiple JobManageEnviron machines,
			// this restriction will be lifted, but we will assert that the
			// machine is not voting)
			return fmt.Errorf("machine %s is required by the environment", m.doc.Id)
		}
		if len(m.doc.Principals) != 0 {
			return &HasAssignedUnitsError{
				MachineId: m.doc.Id,
				UnitNames: m.doc.Principals,
			}
		}
		// Run the transaction...
		if err := m.st.runTransaction([]txn.Op{op}); err != txn.ErrAborted {
			return err
		}
		// ...and retry on abort.
	}
	// In very rare circumstances, the final iteration above will have determined
	// no cause of failure, and attempted a final transaction: if this also failed,
	// we can be sure that the machine document is changing very fast, in a somewhat
	// surprising fashion, and that it is sensible to back off for now.
	return fmt.Errorf("machine %s cannot advance lifecycle: %v", m, ErrExcessiveContention)
}

// Remove removes the machine from state. It will fail if the machine is not
// Dead.
func (m *Machine) Remove() (err error) {
	defer utils.ErrorContextf(&err, "cannot remove machine %s", m.doc.Id)
	if m.doc.Life != Dead {
		return fmt.Errorf("machine is not dead")
	}
	ops := []txn.Op{
		{
			C:      m.st.machines.Name,
			Id:     m.doc.Id,
			Assert: txn.DocExists,
			Remove: true,
		},
		{
			C:      m.st.instanceData.Name,
			Id:     m.doc.Id,
			Remove: true,
		},
		removeStatusOp(m.st, m.globalKey()),
		removeConstraintsOp(m.st, m.globalKey()),
		annotationRemoveOp(m.st, m.globalKey()),
	}
	ops = append(ops, removeContainerRefOps(m.st, m.Id())...)
	// The only abort conditions in play indicate that the machine has already
	// been removed.
	return onAbort(m.st.runTransaction(ops), nil)
}

// Refresh refreshes the contents of the machine from the underlying
// state. It returns an error that satisfies IsNotFound if the machine has
// been removed.
func (m *Machine) Refresh() error {
	doc := machineDoc{}
	err := m.st.machines.FindId(m.doc.Id).One(&doc)
	if err == mgo.ErrNotFound {
		return errors.NotFoundf("machine %v", m)
	}
	if err != nil {
		return fmt.Errorf("cannot refresh machine %v: %v", m, err)
	}
	m.doc = doc
	return nil
}

// AgentAlive returns whether the respective remote agent is alive.
func (m *Machine) AgentAlive() (bool, error) {
	return m.st.pwatcher.Alive(m.globalKey())
}

// WaitAgentAlive blocks until the respective agent is alive.
func (m *Machine) WaitAgentAlive(timeout time.Duration) (err error) {
	defer utils.ErrorContextf(&err, "waiting for agent of machine %v", m)
	ch := make(chan presence.Change)
	m.st.pwatcher.Watch(m.globalKey(), ch)
	defer m.st.pwatcher.Unwatch(m.globalKey(), ch)
	for i := 0; i < 2; i++ {
		select {
		case change := <-ch:
			if change.Alive {
				return nil
			}
		case <-time.After(timeout):
			return fmt.Errorf("still not alive after timeout")
		case <-m.st.pwatcher.Dead():
			return m.st.pwatcher.Err()
		}
	}
	panic(fmt.Sprintf("presence reported dead status twice in a row for machine %v", m))
}

// SetAgentAlive signals that the agent for machine m is alive.
// It returns the started pinger.
func (m *Machine) SetAgentAlive() (*presence.Pinger, error) {
	p := presence.NewPinger(m.st.presence, m.globalKey())
	err := p.Start()
	if err != nil {
		return nil, err
	}
	return p, nil
}

// InstanceId returns the provider specific instance id for this
// machine, or a NotProvisionedError, if not set.
func (m *Machine) InstanceId() (instance.Id, error) {
	// SCHEMACHANGE
	// TODO(wallyworld) - remove this backward compatibility code when schema upgrades are possible
	// (we first check for InstanceId stored on the machineDoc)
	if m.doc.InstanceId != "" {
		return m.doc.InstanceId, nil
	}
	instData, err := getInstanceData(m.st, m.Id())
	if (err == nil && instData.InstanceId == "") || (err != nil && errors.IsNotFoundError(err)) {
		err = NotProvisionedError(m.Id())
	}
	if err != nil {
		return "", err
	}
	return instData.InstanceId, nil
}

// Units returns all the units that have been assigned to the machine.
func (m *Machine) Units() (units []*Unit, err error) {
	defer utils.ErrorContextf(&err, "cannot get units assigned to machine %v", m)
	pudocs := []unitDoc{}
	err = m.st.units.Find(D{{"machineid", m.doc.Id}}).All(&pudocs)
	if err != nil {
		return nil, err
	}
	for _, pudoc := range pudocs {
		units = append(units, newUnit(m.st, &pudoc))
		docs := []unitDoc{}
		err = m.st.units.Find(D{{"principal", pudoc.Name}}).All(&docs)
		if err != nil {
			return nil, err
		}
		for _, doc := range docs {
			units = append(units, newUnit(m.st, &doc))
		}
	}
	return units, nil
}

// SetProvisioned sets the provider specific machine id, nonce and also metadata for
// this machine. Once set, the instance id cannot be changed.
//
// When provisioning an instance, a nonce should be created and passed
// when starting it, before adding the machine to the state. This means
// that if the provisioner crashes (or its connection to the state is
// lost) after starting the instance, we can be sure that only a single
// instance will be able to act for that machine.
func (m *Machine) SetProvisioned(id instance.Id, nonce string, characteristics *instance.HardwareCharacteristics) (err error) {
	defer utils.ErrorContextf(&err, "cannot set instance data for machine %q", m)

	if id == "" || nonce == "" {
		return fmt.Errorf("instance id and nonce cannot be empty")
	}

	if characteristics == nil {
		characteristics = &instance.HardwareCharacteristics{}
	}
	hc := &instanceData{
		Id:         m.doc.Id,
		InstanceId: id,
		Arch:       characteristics.Arch,
		Mem:        characteristics.Mem,
		RootDisk:   characteristics.RootDisk,
		CpuCores:   characteristics.CpuCores,
		CpuPower:   characteristics.CpuPower,
		Tags:       characteristics.Tags,
	}
	// SCHEMACHANGE
	// TODO(wallyworld) - do not check instanceId on machineDoc after schema is upgraded
	notSetYet := D{{"instanceid", ""}, {"nonce", ""}}
	ops := []txn.Op{
		{
			C:      m.st.machines.Name,
			Id:     m.doc.Id,
			Assert: append(isAliveDoc, notSetYet...),
			Update: D{{"$set", D{{"instanceid", id}, {"nonce", nonce}}}},
		}, {
			C:      m.st.instanceData.Name,
			Id:     m.doc.Id,
			Assert: txn.DocMissing,
			Insert: hc,
		},
	}

	if err = m.st.runTransaction(ops); err == nil {
		m.doc.Nonce = nonce
		// SCHEMACHANGE
		// TODO(wallyworld) - remove this backward compatibility code when schema upgrades are possible
		// (InstanceId is stored on the instanceData document but we duplicate the value on the machineDoc.
		m.doc.InstanceId = id
		return nil
	} else if err != txn.ErrAborted {
		return err
	} else if alive, err := isAlive(m.st.machines, m.doc.Id); err != nil {
		return err
	} else if !alive {
		return errNotAlive
	}
	return fmt.Errorf("already set")
}

// notProvisionedError records an error when a machine is not provisioned.
type notProvisionedError struct {
	machineId string
}

func NotProvisionedError(machineId string) error {
	return &notProvisionedError{machineId}
}

func (e *notProvisionedError) Error() string {
	return fmt.Sprintf("machine %v is not provisioned", e.machineId)
}

// IsNotProvisionedError returns true if err is a notProvisionedError.
func IsNotProvisionedError(err error) bool {
	_, ok := err.(*notProvisionedError)
	return ok
}

// Addresses returns any hostnames and ips associated with a machine,
// determined both by the machine itself, and by asking the provider.
//
// The addresses returned by the provider shadow any of the addresses
// that the machine reported with the same address value.
func (m *Machine) Addresses() (addresses []instance.Address) {
	merged := make(map[string]instance.Address)
	for _, address := range m.doc.MachineAddresses {
		merged[address.Value] = address.InstanceAddress()
	}
	for _, address := range m.doc.Addresses {
		merged[address.Value] = address.InstanceAddress()
	}
	for _, address := range merged {
		addresses = append(addresses, address)
	}
	return
}

// SetAddresses records any addresses related to the machine, sourced
// by asking the provider.
func (m *Machine) SetAddresses(addresses []instance.Address) (err error) {
	stateAddresses := instanceAddressesToAddresses(addresses)
	ops := []txn.Op{
		{
			C:      m.st.machines.Name,
			Id:     m.doc.Id,
			Assert: notDeadDoc,
			Update: D{{"$set", D{{"addresses", stateAddresses}}}},
		},
	}

	if err = m.st.runTransaction(ops); err != nil {
		return fmt.Errorf("cannot set addresses of machine %v: %v", m, onAbort(err, errDead))
	}
	m.doc.Addresses = stateAddresses
	return nil
}

// MachineAddresses returns any hostnames and ips associated with a machine,
// determined by asking the machine itself.
func (m *Machine) MachineAddresses() (addresses []instance.Address) {
	for _, address := range m.doc.MachineAddresses {
		addresses = append(addresses, address.InstanceAddress())
	}
	return
}

// SetMachineAddresses records any addresses related to the machine, sourced
// by asking the machine.
func (m *Machine) SetMachineAddresses(addresses []instance.Address) (err error) {
	stateAddresses := instanceAddressesToAddresses(addresses)
	ops := []txn.Op{
		{
			C:      m.st.machines.Name,
			Id:     m.doc.Id,
			Assert: notDeadDoc,
			Update: D{{"$set", D{{"machineaddresses", stateAddresses}}}},
		},
	}

	if err = m.st.runTransaction(ops); err != nil {
		return fmt.Errorf("cannot set machine addresses of machine %v: %v", m, onAbort(err, errDead))
	}
	m.doc.MachineAddresses = stateAddresses
	return nil
}

// CheckProvisioned returns true if the machine was provisioned with the given nonce.
func (m *Machine) CheckProvisioned(nonce string) bool {
	return nonce == m.doc.Nonce && nonce != ""
}

// String returns a unique description of this machine.
func (m *Machine) String() string {
	return m.doc.Id
}

// Constraints returns the exact constraints that should apply when provisioning
// an instance for the machine.
func (m *Machine) Constraints() (constraints.Value, error) {
	return readConstraints(m.st, m.globalKey())
}

// SetConstraints sets the exact constraints to apply when provisioning an
// instance for the machine. It will fail if the machine is Dead, or if it
// is already provisioned.
func (m *Machine) SetConstraints(cons constraints.Value) (err error) {
	defer utils.ErrorContextf(&err, "cannot set constraints")
	notSetYet := D{{"nonce", ""}}
	ops := []txn.Op{
		{
			C:      m.st.machines.Name,
			Id:     m.doc.Id,
			Assert: append(isAliveDoc, notSetYet...),
		},
		setConstraintsOp(m.st, m.globalKey(), cons),
	}
	// 3 attempts is enough to push the ErrExcessiveContention case out of the
	// realm of plausibility: it implies local state indicating unprovisioned,
	// and remote state indicating provisioned (reasonable); but which changes
	// back to unprovisioned and then to provisioned again with *very* specific
	// timing in the course of this loop.
	for i := 0; i < 3; i++ {
		if m.doc.Life != Alive {
			return errNotAlive
		}
		if _, err := m.InstanceId(); err == nil {
			return fmt.Errorf("machine is already provisioned")
		} else if !IsNotProvisionedError(err) {
			return err
		}
		if err := m.st.runTransaction(ops); err != txn.ErrAborted {
			return err
		}
		if m, err = m.st.Machine(m.doc.Id); err != nil {
			return err
		}
	}
	return ErrExcessiveContention
}

// Status returns the status of the machine.
func (m *Machine) Status() (status params.Status, info string, data params.StatusData, err error) {
	doc, err := getStatus(m.st, m.globalKey())
	if err != nil {
		return "", "", nil, err
	}
	status = doc.Status
	info = doc.StatusInfo
	data = doc.StatusData
	return
}

// SetStatus sets the status of the machine.
func (m *Machine) SetStatus(status params.Status, info string, data params.StatusData) error {
	doc := statusDoc{
		Status:     status,
		StatusInfo: info,
		StatusData: data,
	}
	if err := doc.validateSet(); err != nil {
		return err
	}
	ops := []txn.Op{{
		C:      m.st.machines.Name,
		Id:     m.doc.Id,
		Assert: notDeadDoc,
	},
		updateStatusOp(m.st, m.globalKey(), doc),
	}
	if err := m.st.runTransaction(ops); err != nil {
		return fmt.Errorf("cannot set status of machine %q: %v", m, onAbort(err, errNotAlive))
	}
	return nil
}

// Clean returns true if the machine does not have any deployed units or containers.
func (m *Machine) Clean() bool {
	return m.doc.Clean
}

// SupportedContainers returns any containers this machine is capable of hosting, and a bool
// indicating if the supported containers have been determined or not.
func (m *Machine) SupportedContainers() ([]instance.ContainerType, bool) {
	return m.doc.SupportedContainers, m.doc.SupportedContainersKnown
}

// SupportsNoContainers records the fact that this machine doesn't support any containers.
func (m *Machine) SupportsNoContainers() (err error) {
	if err = m.updateSupportedContainers([]instance.ContainerType{}); err != nil {
		return err
	}
	return m.markInvalidContainers()
}

// SetSupportedContainers sets the list of containers supported by this machine.
func (m *Machine) SetSupportedContainers(containers []instance.ContainerType) (err error) {
	if len(containers) == 0 {
		return fmt.Errorf("at least one valid container type is required")
	}
	for _, container := range containers {
		if container == instance.NONE {
			return fmt.Errorf("%q is not a valid container type", container)
		}
	}
	if err = m.updateSupportedContainers(containers); err != nil {
		return err
	}
	return m.markInvalidContainers()
}

func isSupportedContainer(container instance.ContainerType, supportedContainers []instance.ContainerType) bool {
	for _, supportedContainer := range supportedContainers {
		if supportedContainer == container {
			return true
		}
	}
	return false
}

// updateSupportedContainers sets the supported containers on this host machine.
func (m *Machine) updateSupportedContainers(supportedContainers []instance.ContainerType) (err error) {
	ops := []txn.Op{
		{
			C:      m.st.machines.Name,
			Id:     m.doc.Id,
			Assert: notDeadDoc,
			Update: D{
				{"$set", D{
					{"supportedcontainers", supportedContainers},
					{"supportedcontainersknown", true},
				}}},
		},
	}
	if err = m.st.runTransaction(ops); err != nil {
		return fmt.Errorf("cannot update supported containers of machine %v: %v", m, onAbort(err, errDead))
	}
	m.doc.SupportedContainers = supportedContainers
	m.doc.SupportedContainersKnown = true
	return nil
}

// markInvalidContainers sets the status of any container belonging to this machine
// as being in error if the container type is not supported.
func (m *Machine) markInvalidContainers() error {
	currentContainers, err := m.Containers()
	if err != nil {
		return err
	}
	for _, containerId := range currentContainers {
		if !isSupportedContainer(ContainerTypeFromId(containerId), m.doc.SupportedContainers) {
			container, err := m.st.Machine(containerId)
			if err != nil {
				logger.Errorf("loading container %v to mark as invalid: %v", containerId, err)
				continue
			}
			// There should never be a circumstance where an unsupported container is started.
			// Nonetheless, we check and log an error if such a situation arises.
			status, _, _, err := container.Status()
			if err != nil {
				logger.Errorf("finding status of container %v to mark as invalid: %v", containerId, err)
				continue
			}
			if status == params.StatusPending {
				containerType := ContainerTypeFromId(containerId)
				container.SetStatus(
					params.StatusError, "unsupported container", params.StatusData{"type": containerType})
			} else {
				logger.Errorf("unsupported container %v has unexpected status %v", containerId, status)
			}
		}
	}
	return nil
}<|MERGE_RESOLUTION|>--- conflicted
+++ resolved
@@ -203,25 +203,15 @@
 	return m.doc.Jobs
 }
 
-<<<<<<< HEAD
 // WantsVote reports whether the machine is a state server
 // that wants to take part in peer voting.
 func (m *Machine) WantsVote() bool {
 	return hasJob(m.doc.Jobs, JobManageState) && !m.doc.NoVote
 }
 
-// IsManager returns true if the machine has JobManageState or JobManageEnviron.
-=======
-// IsManager returns true if the machine has JJobManageEnviron.
->>>>>>> 0958fb6e
+// IsManager returns true if the machine has JobManageEnviron.
 func (m *Machine) IsManager() bool {
-	for _, job := range m.doc.Jobs {
-		switch job {
-		case JobManageEnviron:
-			return true
-		}
-	}
-	return false
+	return hasJob(m.doc.Jobs, JobManageEnviron)
 }
 
 // IsManual returns true if the machine was manually provisioned.
