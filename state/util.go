package state

import (
	"errors"
	"fmt"
	"launchpad.net/gozk/zookeeper"
	"launchpad.net/juju-core/version"
	pathpkg "path"
	"sort"
	"strings"
)

var (
	// stateChanged is a common error inside the state processing.
	stateChanged = errors.New("environment state has changed")
	// zkPermAll is a convenience variable for creating new nodes.
	zkPermAll = zookeeper.WorldACL(zookeeper.PERM_ALL)
)

// zkRemoveTree recursively removes a zookeeper node and all its
// children.  It does not delete "/zookeeper" or the root node itself
// and it does not consider deleting a nonexistent node to be an error.
func zkRemoveTree(zk *zookeeper.Conn, path string) (err error) {
	defer errorContextf(&err, "cannot clean up data")
	// If we try to delete the zookeeper node (for example when
	// calling ZkRemoveTree(zk, "/")) we silently ignore it.
	if path == "/zookeeper" {
		return
	}
	// First recursively delete the children.
	children, _, err := zk.Children(path)
	if err != nil {
		if zookeeper.IsError(err, zookeeper.ZNONODE) {
			return nil
		}
		return
	}
	for _, child := range children {
		if err = zkRemoveTree(zk, pathpkg.Join(path, child)); err != nil {
			return
		}
	}
	// Now delete the path itself unless it's the root node.
	if path == "/" {
		return nil
	}
	err = zk.Delete(path, -1)
	if err != nil && !zookeeper.IsError(err, zookeeper.ZNONODE) {
		return err
	}
	return nil
}

// errorContextf prefixes any error stored in err with text formatted
// according to the format specifier. If err does not contain an error,
// errorContextf does nothing.
func errorContextf(err *error, format string, args ...interface{}) {
	if *err != nil {
		*err = errors.New(fmt.Sprintf(format, args...) + ": " + (*err).Error())
	}
}

// diff returns all the elements that exist in A but not B.
func diff(A, B []string) (missing []string) {
next:
	for _, a := range A {
		for _, b := range B {
			if a == b {
				continue next
			}
		}
		missing = append(missing, a)
	}
	return
}

type portSlice []Port

func (p portSlice) Len() int      { return len(p) }
func (p portSlice) Swap(i, j int) { p[i], p[j] = p[j], p[i] }
func (p portSlice) Less(i, j int) bool {
	p1 := p[i]
	p2 := p[j]
	if p1.Protocol != p2.Protocol {
		return p1.Protocol < p2.Protocol
	}
	return p1.Number < p2.Number
}

// SortPorts sorts the given ports, first by protocol,
// then by number.
func SortPorts(ports []Port) {
	sort.Sort(portSlice(ports))
}

type agentVersion struct {
	zk    *zookeeper.Conn
	path  string
	agent string
}

func (av *agentVersion) agentVersion(attr string) (version.Number, error) {
	text := strings.Replace(attr, "-", " ", -1) // e.g. "proposed version"
	sv, err := getConfigString(av.zk, av.path, attr,
		"%s agent %s", av.agent, text)
	if err != nil {
		return version.Number{}, err
	}
	v, err := version.Parse(sv)
	if err != nil {
		return version.Number{}, fmt.Errorf("cannot parse %s agent %s: %v", av.agent, text, err)
	}
	return v, nil
}

func (av *agentVersion) setAgentVersion(attr string, v version.Number) error {
	return setConfigString(av.zk, av.path, attr, v.String(),
		"%s agent %s", av.agent, strings.Replace(attr, "-", " ", -1))
}

// AgentVersion returns the current version of the agent.
<<<<<<< HEAD
func (av *agentVersion) AgentVersion() (version.Number, error) {
=======
// It returns a *NotFoundError if the version has not been set.
func (av *agentVersion) AgentVersion() (version.Version, error) {
>>>>>>> 7b273f60
	return av.agentVersion("version")
}

// SetAgentVersion sets the currently running version of the agent.
func (av *agentVersion) SetAgentVersion(v version.Number) error {
	return av.setAgentVersion("version", v)
}

<<<<<<< HEAD
// ProposedAgent version returns the version of the agent that
// is proposed to be run.
func (av *agentVersion) ProposedAgentVersion() (version.Number, error) {
=======
// ProposedAgent version returns the version of the agent that is
// proposed to be run.  It returns a *NotFoundError if the proposed
// version has not been set.
func (av *agentVersion) ProposedAgentVersion() (version.Version, error) {
>>>>>>> 7b273f60
	return av.agentVersion("proposed-version")
}

// ProposeAgentVersion sets the the version of the agent that
// is proposed to be run.
func (av *agentVersion) ProposeAgentVersion(v version.Number) error {
	return av.setAgentVersion("proposed-version", v)
}<|MERGE_RESOLUTION|>--- conflicted
+++ resolved
@@ -119,12 +119,8 @@
 }
 
 // AgentVersion returns the current version of the agent.
-<<<<<<< HEAD
+// It returns a *NotFoundError if the version has not been set.
 func (av *agentVersion) AgentVersion() (version.Number, error) {
-=======
-// It returns a *NotFoundError if the version has not been set.
-func (av *agentVersion) AgentVersion() (version.Version, error) {
->>>>>>> 7b273f60
 	return av.agentVersion("version")
 }
 
@@ -133,16 +129,10 @@
 	return av.setAgentVersion("version", v)
 }
 
-<<<<<<< HEAD
-// ProposedAgent version returns the version of the agent that
-// is proposed to be run.
-func (av *agentVersion) ProposedAgentVersion() (version.Number, error) {
-=======
 // ProposedAgent version returns the version of the agent that is
 // proposed to be run.  It returns a *NotFoundError if the proposed
 // version has not been set.
-func (av *agentVersion) ProposedAgentVersion() (version.Version, error) {
->>>>>>> 7b273f60
+func (av *agentVersion) ProposedAgentVersion() (version.Number, error) {
 	return av.agentVersion("proposed-version")
 }
 
