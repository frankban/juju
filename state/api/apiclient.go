package api

import (
	"fmt"
	"launchpad.net/juju-core/charm"
	"launchpad.net/juju-core/log"
	"launchpad.net/juju-core/state/api/params"
	"launchpad.net/tomb"
	"strings"
	"sync"
)

// Machine represents the state of a machine.
type Machine struct {
	st  *State
	id  string
	doc params.Machine
}

// Client represents the client-accessible part of the state.
type Client struct {
	st *State
}

// Client returns an object that can be used
// to access client-specific functionality.
func (st *State) Client() *Client {
	return &Client{st}
}

// MachineInfo holds information about a machine.
type MachineInfo struct {
	InstanceId string // blank if not set.
}

// Status holds information about the status of a juju environment.
type Status struct {
	Machines map[string]MachineInfo
	// TODO the rest
}

// Status returns the status of the juju environment.
func (c *Client) Status() (*Status, error) {
	var s Status
	if err := c.st.call("Client", "", "Status", nil, &s); err != nil {
		return nil, err
	}
	return &s, nil
}

// ServiceSet sets configuration options on a service.
func (c *Client) ServiceSet(service string, options map[string]string) error {
	p := params.ServiceSet{
		ServiceName: service,
		Options:     options,
	}
	err := c.st.client.Call("Client", "", "ServiceSet", p, nil)
	return clientError(err)
}

// ServiceSetYAML sets configuration options on a service
// given options in YAML format.
func (c *Client) ServiceSetYAML(service string, yaml string) error {
	p := params.ServiceSetYAML{
		ServiceName: service,
		Config:      yaml,
	}
	err := c.st.client.Call("Client", "", "ServiceSetYAML", p, nil)
	return clientError(err)
}

// ServiceGet returns the configuration for the named service.
func (c *Client) ServiceGet(service string) (*params.ServiceGetResults, error) {
	var results params.ServiceGetResults
	params := params.ServiceGet{ServiceName: service}
	err := c.st.client.Call("Client", "", "ServiceGet", params, &results)
	if err != nil {
		return nil, clientError(err)
	}
	return &results, nil
}

// ServiceExpose changes the juju-managed firewall to expose any ports that
// were also explicitly marked by units as open.
func (c *Client) ServiceExpose(service string) error {
	params := params.ServiceExpose{ServiceName: service}
	err := c.st.client.Call("Client", "", "ServiceExpose", params, nil)
	return clientError(err)
}

// ServiceUnexpose changes the juju-managed firewall to unexpose any ports that
// were also explicitly marked by units as open.
func (c *Client) ServiceUnexpose(service string) error {
	params := params.ServiceUnexpose{ServiceName: service}
	err := c.st.client.Call("Client", "", "ServiceUnexpose", params, nil)
	return clientError(err)
}

// CharmInfo holds information about a charm.
type CharmInfo struct {
	Revision int
	URL      string
	Config   *charm.Config
	Meta     *charm.Meta
}

// CharmInfo returns information about the requested charm.
func (c *Client) CharmInfo(charmURL string) (*CharmInfo, error) {
	args := params.CharmInfo{CharmURL: charmURL}
	info := new(CharmInfo)
	err := c.st.client.Call("Client", "", "CharmInfo", args, info)
	if err != nil {
		return nil, clientError(err)
	}
	return info, nil
}

// ServiceAddUnit adds a given number of units to a service.
func (c *Client) ServiceAddUnits(service string, numUnits int) error {
	params := params.ServiceAddUnits{
		ServiceName: service,
		NumUnits:    numUnits,
	}
	err := c.st.client.Call("Client", "", "ServiceAddUnits", params, nil)
	if err != nil {
		return clientError(err)
	}
	return nil
}

// EnvironmentInfo holds information about the Juju environment.
type EnvironmentInfo struct {
	DefaultSeries string
	ProviderType  string
}

// EnvironmentInfo returns details about the Juju environment.
func (c *Client) EnvironmentInfo() (*EnvironmentInfo, error) {
	info := new(EnvironmentInfo)
	err := c.st.client.Call("Client", "", "EnvironmentInfo", nil, info)
	return info, clientError(err)
}

// AllWatcher holds information allowing us to get Deltas describing changes
// to the entire environment.
type AllWatcher struct {
	client *Client
	id     *string
}

func newAllWatcher(client *Client, id *string) *AllWatcher {
	return &AllWatcher{client, id}
}

func (watcher *AllWatcher) Next() ([]params.Delta, error) {
	info := new(params.AllWatcherNextResults)
	err := watcher.client.st.client.Call("AllWatcher", *watcher.id, "Next", nil, info)
	return info.Deltas, clientError(err)
}

func (watcher *AllWatcher) Stop() error {
	return clientError(
		watcher.client.st.client.Call("AllWatcher", *watcher.id, "Stop", nil, nil))
}

// WatchAll holds the id of the newly-created AllWatcher.
type WatchAll struct {
	AllWatcherId string
}

// WatchAll returns an AllWatcher, from which you can request the Next
// collection of Deltas.
func (c *Client) WatchAll() (*AllWatcher, error) {
	info := new(WatchAll)
	err := c.st.client.Call("Client", "", "WatchAll", nil, info)
	if err != nil {
		return nil, clientError(err)
	}
	return newAllWatcher(c, &info.AllWatcherId), nil
}

<<<<<<< HEAD
// Annotations holds annotations associated with an entity.
type Annotations struct {
	Annotations map[string]string
}

// GetAnnotations returns annotations about a given entity.
func (c *Client) GetAnnotations(id string) (*Annotations, error) {
	args := params.GetAnnotations{id}
	ann := new(Annotations)
=======
// GetAnnotations returns annotations that have been set on the given entity.
func (c *Client) GetAnnotations(entityId string) (map[string]string, error) {
	args := params.GetAnnotations{entityId}
	ann := new(params.GetAnnotationsResults)
>>>>>>> 0fca751e
	err := c.st.client.Call("Client", "", "GetAnnotations", args, ann)
	if err != nil {
		return nil, clientError(err)
	}
<<<<<<< HEAD
	return ann, nil
}

// SetAnnotation stores an annotation about a given entity.
func (c *Client) SetAnnotation(id, key, value string) error {
	args := params.SetAnnotation{id, key, value}
=======
	return ann.Annotations, nil
}

// SetAnnotation sets the annotation with the given key on the given entity to
// the given value. Currently annotations are supported on machines, services,
// units and the environment itself.
func (c *Client) SetAnnotation(entityId, key, value string) error {
	args := params.SetAnnotation{entityId, key, value}
>>>>>>> 0fca751e
	err := c.st.client.Call("Client", "", "SetAnnotation", args, nil)
	if err != nil {
		return clientError(err)
	}
	return nil
}

// Machine returns a reference to the machine with the given id.
func (st *State) Machine(id string) (*Machine, error) {
	m := &Machine{
		st: st,
		id: id,
	}
	if err := m.Refresh(); err != nil {
		return nil, err
	}
	return m, nil
}

// Unit represents the state of a service unit.
type Unit struct {
	st   *State
	name string
	doc  params.Unit
}

// Unit returns a unit by name.
func (st *State) Unit(name string) (*Unit, error) {
	u := &Unit{
		st:   st,
		name: name,
	}
	if err := u.Refresh(); err != nil {
		return nil, err
	}
	return u, nil
}

// Login authenticates as the entity with the given name and password.
// Subsequent requests on the state will act as that entity.
// This method is usually called automatically by Open.
func (st *State) Login(entityName, password string) error {
	return st.call("Admin", "", "Login", &params.Creds{
		EntityName: entityName,
		Password:   password,
	}, nil)
}

// Id returns the machine id.
func (m *Machine) Id() string {
	return m.id
}

// EntityName returns a name identifying the machine that is safe to use
// as a file name.  The returned name will be different from other
// EntityName values returned by any other entities from the same state.
func (m *Machine) EntityName() string {
	return MachineEntityName(m.Id())
}

// MachineEntityName returns the entity name for the
// machine with the given id.
func MachineEntityName(id string) string {
	return fmt.Sprintf("machine-%s", id)
}

// Refresh refreshes the contents of the machine from the underlying
// state. TODO(rog) It returns a NotFoundError if the machine has been removed.
func (m *Machine) Refresh() error {
	return m.st.call("Machine", m.id, "Get", nil, &m.doc)
}

// String returns the machine's id.
func (m *Machine) String() string {
	return m.id
}

// InstanceId returns the provider specific instance id for this machine
// and whether it has been set.
func (m *Machine) InstanceId() (string, bool) {
	return m.doc.InstanceId, m.doc.InstanceId != ""
}

// SetPassword sets the password for the machine's agent.
func (m *Machine) SetPassword(password string) error {
	return m.st.call("Machine", m.id, "SetPassword", &params.Password{
		Password: password,
	}, nil)
}

func (m *Machine) Watch() *EntityWatcher {
	return newEntityWatcher(m.st, "Machine", m.id)
}

type EntityWatcher struct {
	tomb  tomb.Tomb
	wg    sync.WaitGroup
	st    *State
	etype string
	eid   string
	out   chan struct{}
}

func newEntityWatcher(st *State, etype, id string) *EntityWatcher {
	w := &EntityWatcher{
		st:    st,
		etype: etype,
		eid:   id,
		out:   make(chan struct{}),
	}
	go func() {
		defer w.tomb.Done()
		defer close(w.out)
		defer w.wg.Wait() // Wait for watcher to be stopped.
		w.tomb.Kill(w.loop())
	}()
	return w
}

func (w *EntityWatcher) loop() error {
	var id params.EntityWatcherId
	if err := w.st.call(w.etype, w.eid, "Watch", nil, &id); err != nil {
		return err
	}
	callWatch := func(request string) error {
		return w.st.call("EntityWatcher", id.EntityWatcherId, request, nil, nil)
	}
	w.wg.Add(1)
	go func() {
		// When the EntityWatcher has been stopped, we send a
		// Stop request to the server, which will remove the
		// watcher and return a CodeStopped error to any
		// currently outstanding call to Next.  If a call to
		// Next happens just after the watcher has been stopped,
		// we'll get a CodeNotFound error; Either way we'll
		// return, wait for the stop request to complete, and
		// the watcher will die with all resources cleaned up.
		defer w.wg.Done()
		<-w.tomb.Dying()
		if err := callWatch("Stop"); err != nil {
			log.Printf("state/api: error trying to stop watcher: %v", err)
		}
	}()
	for {
		select {
		case <-w.tomb.Dying():
			return tomb.ErrDying
		case w.out <- struct{}{}:
			// Note that because the change notification
			// contains no information, there's no point in
			// calling Next again until we have sent a notification
			// on w.out.
		}
		if err := callWatch("Next"); err != nil {
			if code := ErrCode(err); code == CodeStopped || code == CodeNotFound {
				if w.tomb.Err() != tomb.ErrStillAlive {
					// The watcher has been stopped at the client end, so we're
					// expecting one of the above two kinds of error.
					// We might see the same errors if the server itself
					// has been shut down, in which case we leave them
					// untouched.
					err = tomb.ErrDying
				}
			}
			return err
		}
	}
	panic("unreachable")
}

func (w *EntityWatcher) Changes() <-chan struct{} {
	return w.out
}

func (w *EntityWatcher) Stop() error {
	w.tomb.Kill(nil)
	return w.tomb.Wait()
}

func (w *EntityWatcher) Err() error {
	return w.tomb.Err()
}

// Refresh refreshes the contents of the Unit from the underlying
// state. TODO(rog) It returns a NotFoundError if the unit has been removed.
func (u *Unit) Refresh() error {
	return u.st.call("Unit", u.name, "Get", nil, &u.doc)
}

// SetPassword sets the password for the unit's agent.
func (u *Unit) SetPassword(password string) error {
	return u.st.call("Unit", u.name, "SetPassword", &params.Password{
		Password: password,
	}, nil)
}

// UnitEntityName returns the entity name for the
// unit with the given name.
func UnitEntityName(unitName string) string {
	return "unit-" + strings.Replace(unitName, "/", "-", -1)
}

// EntityName returns a name identifying the unit that is safe to use
// as a file name.  The returned name will be different from other
// EntityName values returned by any other entities from the same state.
func (u *Unit) EntityName() string {
	return UnitEntityName(u.name)
}

// DeployerName returns the entity name of the agent responsible for deploying
// the unit. If no such entity can be determined, false is returned.
func (u *Unit) DeployerName() (string, bool) {
	return u.doc.DeployerName, u.doc.DeployerName != ""
}<|MERGE_RESOLUTION|>--- conflicted
+++ resolved
@@ -179,34 +179,14 @@
 	return newAllWatcher(c, &info.AllWatcherId), nil
 }
 
-<<<<<<< HEAD
-// Annotations holds annotations associated with an entity.
-type Annotations struct {
-	Annotations map[string]string
-}
-
-// GetAnnotations returns annotations about a given entity.
-func (c *Client) GetAnnotations(id string) (*Annotations, error) {
-	args := params.GetAnnotations{id}
-	ann := new(Annotations)
-=======
 // GetAnnotations returns annotations that have been set on the given entity.
 func (c *Client) GetAnnotations(entityId string) (map[string]string, error) {
 	args := params.GetAnnotations{entityId}
 	ann := new(params.GetAnnotationsResults)
->>>>>>> 0fca751e
 	err := c.st.client.Call("Client", "", "GetAnnotations", args, ann)
 	if err != nil {
 		return nil, clientError(err)
 	}
-<<<<<<< HEAD
-	return ann, nil
-}
-
-// SetAnnotation stores an annotation about a given entity.
-func (c *Client) SetAnnotation(id, key, value string) error {
-	args := params.SetAnnotation{id, key, value}
-=======
 	return ann.Annotations, nil
 }
 
@@ -215,7 +195,6 @@
 // units and the environment itself.
 func (c *Client) SetAnnotation(entityId, key, value string) error {
 	args := params.SetAnnotation{entityId, key, value}
->>>>>>> 0fca751e
 	err := c.st.client.Call("Client", "", "SetAnnotation", args, nil)
 	if err != nil {
 		return clientError(err)
