--- conflicted
+++ resolved
@@ -119,17 +119,10 @@
 			var m json.RawMessage
 			err = websocket.JSON.Receive(conn, &m)
 			if err == nil {
-<<<<<<< HEAD
-				log.Printf("api: <- %s", m)
-				err = json.Unmarshal(m, &req)
-			} else {
-				log.Printf("api: <- error: %v", err)
-=======
 				log.Debugf("api: <- %s", m)
 				err = json.Unmarshal(m, &req)
 			} else {
 				log.Debugf("api: <- error: %v", err)
->>>>>>> 92c0d773
 			}
 		} else {
 			err = websocket.JSON.Receive(conn, &req)
@@ -201,17 +194,10 @@
 	if logRequests {
 		data, err := json.Marshal(r)
 		if err != nil {
-<<<<<<< HEAD
-			log.Printf("api: -> marshal error: %v", err)
-			return err
-		}
-		log.Printf("api: -> %s", data)
-=======
 			log.Debugf("api: -> marshal error: %v", err)
 			return err
 		}
 		log.Debugf("api: -> %s", data)
->>>>>>> 92c0d773
 	}
 	return websocket.JSON.Send(c.conn, r)
 }