--- conflicted
+++ resolved
@@ -201,8 +201,6 @@
 	c.Assert(err, jc.ErrorIsNil)
 }
 
-<<<<<<< HEAD
-=======
 func (s *ModelSuite) TestNewModelRegionNameEscaped(c *gc.C) {
 	cfg, _ := s.createTestModelConfig(c)
 	model, st, err := s.State.NewModel(state.ModelArgs{
@@ -218,72 +216,6 @@
 	c.Assert(model.CloudRegion(), gc.Equals, "dotty.region")
 }
 
-func (s *ModelSuite) TestNewModelCAAS(c *gc.C) {
-	s.SetFeatureFlags(feature.CAAS)
-
-	cfg, uuid := s.createTestModelConfig(c)
-	modelTag := names.NewModelTag(uuid)
-	owner := names.NewUserTag("test@remote")
-	model, st, err := s.State.NewModel(state.ModelArgs{
-		Type:      state.ModelTypeCAAS,
-		CloudName: "dummy",
-		Config:    cfg,
-		Owner:     owner,
-	})
-	c.Assert(err, jc.ErrorIsNil)
-	defer st.Close()
-
-	c.Assert(model.Type(), gc.Equals, state.ModelTypeCAAS)
-	c.Assert(model.UUID(), gc.Equals, modelTag.Id())
-	c.Assert(model.Tag(), gc.Equals, modelTag)
-	c.Assert(model.ControllerTag(), gc.Equals, s.State.ControllerTag())
-	c.Assert(model.Owner(), gc.Equals, owner)
-	c.Assert(model.Name(), gc.Equals, "testing")
-	c.Assert(model.Life(), gc.Equals, state.Alive)
-	c.Assert(model.CloudRegion(), gc.Equals, "")
-}
-
-func (s *ModelSuite) TestCAASModelsCantHaveCloudRegion(c *gc.C) {
-	s.SetFeatureFlags(feature.CAAS)
-	cfg, _ := s.createTestModelConfig(c)
-	_, _, err := s.State.NewModel(state.ModelArgs{
-		Type:        state.ModelTypeCAAS,
-		CloudName:   "dummy",
-		CloudRegion: "fork",
-		Config:      cfg,
-		Owner:       names.NewUserTag("test@remote"),
-	})
-	c.Assert(err, gc.ErrorMatches, "CAAS model with CloudRegion not supported")
-}
-
-func (s *ModelSuite) TestNewModelCAASNeedsFeature(c *gc.C) {
-	cfg, _ := s.createTestModelConfig(c)
-	owner := names.NewUserTag("test@remote")
-	_, _, err := s.State.NewModel(state.ModelArgs{
-		Type:      state.ModelTypeCAAS,
-		CloudName: "dummy",
-		Config:    cfg,
-		Owner:     owner,
-	})
-	c.Assert(err, gc.ErrorMatches, "model type not supported")
-}
-
-func (s *ModelSuite) TestNewModelCAASWithStorageRegistry(c *gc.C) {
-	s.SetFeatureFlags(feature.CAAS)
-
-	cfg, _ := s.createTestModelConfig(c)
-	owner := names.NewUserTag("test@remote")
-	_, _, err := s.State.NewModel(state.ModelArgs{
-		Type:      state.ModelTypeCAAS,
-		CloudName: "dummy",
-		Config:    cfg,
-		Owner:     owner,
-		StorageProviderRegistry: storage.StaticProviderRegistry{},
-	})
-	c.Assert(err, gc.ErrorMatches, "CAAS model with StorageProviderRegistry not valid")
-}
-
->>>>>>> ea4840d3
 func (s *ModelSuite) TestNewModelImportingMode(c *gc.C) {
 	cfg, _ := s.createTestModelConfig(c)
 	owner := names.NewUserTag("test@remote")
