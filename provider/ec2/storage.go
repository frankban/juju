// Copyright 2012, 2013 Canonical Ltd.
// Licensed under the AGPLv3, see LICENCE file for details.

package ec2

import (
	"fmt"
	"io"
	"sync"
	"time"

	"launchpad.net/goamz/s3"

	"launchpad.net/juju-core/environs"
	"launchpad.net/juju-core/errors"
	"launchpad.net/juju-core/utils"
	"net"
)

func init() {
	// We will decide when to retry and under what circumstances, not s3.
	// Sometimes it is expected a file may not exist and we don't want s3
	// to hold things up by unilaterally deciding to retry for no good reason.
	s3.RetryAttempts(false)
}

func NewStorage(bucket *s3.Bucket) environs.Storage {
	return &storage{bucket: bucket}
}

// storage implements environs.Storage on
// an ec2.bucket.
type storage struct {
	sync.Mutex
	madeBucket bool
	bucket     *s3.Bucket
}

// makeBucket makes the environent's control bucket, the
// place where bootstrap information and deployed charms
// are stored. To avoid two round trips on every PUT operation,
// we do this only once for each environ.
func (s *storage) makeBucket() error {
	s.Lock()
	defer s.Unlock()
	if s.madeBucket {
		return nil
	}
	// PutBucket always return a 200 if we recreate an existing bucket for the
	// original s3.amazonaws.com endpoint. For all other endpoints PutBucket
	// returns 409 with a known subcode.
	if err := s.bucket.PutBucket(s3.Private); err != nil && s3ErrCode(err) != "BucketAlreadyOwnedByYou" {
		return err
	}

	s.madeBucket = true
	return nil
}

func (s *storage) Put(file string, r io.Reader, length int64) error {
	if err := s.makeBucket(); err != nil {
		return fmt.Errorf("cannot make S3 control bucket: %v", err)
	}
	err := s.bucket.PutReader(file, r, length, "binary/octet-stream", s3.Private)
	if err != nil {
		return fmt.Errorf("cannot write file %q to control bucket: %v", file, err)
	}
	return nil
}

func (s *storage) Get(file string) (r io.ReadCloser, err error) {
	r, err = s.bucket.GetReader(file)
	return r, maybeNotFound(err)
}

func (s *storage) URL(name string) (string, error) {
	// 10 years should be good enough.
	return s.bucket.SignedURL(name, time.Now().AddDate(10, 0, 0)), nil
}

var storageAttempt = utils.AttemptStrategy{
	Total: 5 * time.Second,
	Delay: 200 * time.Millisecond,
}

// ConsistencyStrategy is specified in the StorageReader interface.
func (s *storage) DefaultConsistencyStrategy() utils.AttemptStrategy {
	return storageAttempt
}

// ShouldRetry is specified in the StorageReader interface.
func (s *storage) ShouldRetry(err error) bool {
	if err == nil {
		return false
	}
	switch err {
	case io.ErrUnexpectedEOF, io.EOF:
		return true
	}
	if s3ErrorStatusCode(err) == 404 {
		return true
	}
	switch e := err.(type) {
	case *net.DNSError:
		return true
	case *net.OpError:
		switch e.Op {
		case "read", "write":
			return true
		}
	case *s3.Error:
		switch e.Code {
		case "InternalError":
			return true
		}
	}
	return false
}

// s3ErrorStatusCode returns the HTTP status of the S3 request error,
// if it is an error from an S3 operation, or 0 if it was not.
func s3ErrorStatusCode(err error) int {
	if err, _ := err.(*s3.Error); err != nil {
		return err.StatusCode
	}
	return 0
}

// s3ErrCode returns the text status code of the S3 error code.
func s3ErrCode(err error) string {
	if err, ok := err.(*s3.Error); ok {
		return err.Code
	}
	return ""
}

func (s *storage) Remove(file string) error {
	err := s.bucket.Del(file)
	// If we can't delete the object because the bucket doesn't
	// exist, then we don't care.
	if s3ErrorStatusCode(err) == 404 {
		return nil
	}
	return err
}

func (s *storage) List(prefix string) ([]string, error) {
	// TODO cope with more than 1000 objects in the bucket.
	resp, err := s.bucket.List(prefix, "", "", 0)
	if err != nil {
		// If the bucket is not found, it's not an error
		// because it's only created when the first
		// file is put.
		if s3ErrorStatusCode(err) == 404 {
			return nil, nil
		}
		return nil, err
	}
	var names []string
	for _, key := range resp.Contents {
		names = append(names, key.Key)
	}
	return names, nil
}

func (s *storage) RemoveAll() error {
	names, err := environs.DefaultList(s, "")
	if err != nil {
		return err
	}
	// Remove all the objects in parallel to minimize round-trips.
	// If we're in danger of having hundreds of objects,
	// we'll want to change this to limit the number
	// of concurrent operations.
	var wg sync.WaitGroup
	wg.Add(len(names))
	errc := make(chan error, len(names))
	for _, name := range names {
		name := name
		go func() {
			if err := s.Remove(name); err != nil {
				errc <- err
			}
			wg.Done()
		}()
	}
	wg.Wait()
	select {
	case err := <-errc:
		return fmt.Errorf("cannot delete all provider state: %v", err)
	default:
	}

	s.Lock()
	defer s.Unlock()
	// Even DelBucket fails, it won't harm if we try again - the operation
	// might have succeeded even if we get an error.
	s.madeBucket = false
	err = deleteBucket(s)
	err = s.bucket.DelBucket()
	if s3ErrorStatusCode(err) == 404 {
		return nil
	}
	return err
}

func deleteBucket(s *storage) (err error) {
	for a := s.DefaultConsistencyStrategy().Start(); a.Next(); {
		err = s.bucket.DelBucket()
		if err == nil || !s.ShouldRetry(err) {
			break
		}
	}
	return err
}

func maybeNotFound(err error) error {
	if err != nil && s3ErrorStatusCode(err) == 404 {
		return errors.NewNotFoundError(err, "")
	}
	return err
<<<<<<< HEAD
}

// listBucketResult is the top level XML element of the storage index.
// We only need the contents.
type listBucketResult struct {
	Contents []*contents
}

// contents describes one entry of the storage index.
type contents struct {
	Key string
}

// httpStorageReader implements the environs.StorageReader interface
// to access an EC2 storage via HTTP.
type httpStorageReader struct {
	url string
}

// NewHTTPStorageReader creates a storage reader for the HTTP
// access to an EC2 storage like the juju-dist storage.
func NewHTTPStorageReader(url string) environs.StorageReader {
	return &httpStorageReader{url}
}

// Get implements environs.StorageReader.Get.
func (h *httpStorageReader) Get(name string) (io.ReadCloser, error) {
	nameURL, err := h.URL(name)
	if err != nil {
		return nil, err
	}
	resp, err := http.Get(nameURL)
	if err != nil || resp.StatusCode == http.StatusNotFound {
		return nil, errors.NewNotFoundError(err, "")
	}
	return resp.Body, nil
}

// List implements environs.StorageReader.List.
func (h *httpStorageReader) List(prefix string) ([]string, error) {
	lbr, err := h.getListBucketResult()
	if err != nil {
		return nil, err
	}
	var names []string
	for _, c := range lbr.Contents {
		if strings.HasPrefix(c.Key, prefix) {
			names = append(names, c.Key)
		}
	}
	sort.Strings(names)
	return names, nil
}

// URL implements environs.StorageReader.URL.
func (h *httpStorageReader) URL(name string) (string, error) {
	if strings.HasSuffix(h.url, "/") {
		return h.url + name, nil
	}
	return h.url + "/" + name, nil
}

// ConsistencyStrategy is specified in the StorageReader interface.
func (s *httpStorageReader) DefaultConsistencyStrategy() utils.AttemptStrategy {
	return storageAttempt
}

// ShouldRetry is specified in the StorageReader interface.
func (h *httpStorageReader) ShouldRetry(err error) bool {
	return false
}

// getListBucketResult retrieves the index of the storage,
func (h *httpStorageReader) getListBucketResult() (*listBucketResult, error) {
	resp, err := http.Get(h.url)
	if err != nil {
		return nil, err
	}
	defer resp.Body.Close()
	buf, err := ioutil.ReadAll(resp.Body)
	if err != nil {
		return nil, err
	}
	var lbr listBucketResult
	err = xml.Unmarshal(buf, &lbr)
	if err != nil {
		return nil, err
	}
	return &lbr, nil
=======
>>>>>>> 4e695d8e
}<|MERGE_RESOLUTION|>--- conflicted
+++ resolved
@@ -219,96 +219,4 @@
 		return errors.NewNotFoundError(err, "")
 	}
 	return err
-<<<<<<< HEAD
-}
-
-// listBucketResult is the top level XML element of the storage index.
-// We only need the contents.
-type listBucketResult struct {
-	Contents []*contents
-}
-
-// contents describes one entry of the storage index.
-type contents struct {
-	Key string
-}
-
-// httpStorageReader implements the environs.StorageReader interface
-// to access an EC2 storage via HTTP.
-type httpStorageReader struct {
-	url string
-}
-
-// NewHTTPStorageReader creates a storage reader for the HTTP
-// access to an EC2 storage like the juju-dist storage.
-func NewHTTPStorageReader(url string) environs.StorageReader {
-	return &httpStorageReader{url}
-}
-
-// Get implements environs.StorageReader.Get.
-func (h *httpStorageReader) Get(name string) (io.ReadCloser, error) {
-	nameURL, err := h.URL(name)
-	if err != nil {
-		return nil, err
-	}
-	resp, err := http.Get(nameURL)
-	if err != nil || resp.StatusCode == http.StatusNotFound {
-		return nil, errors.NewNotFoundError(err, "")
-	}
-	return resp.Body, nil
-}
-
-// List implements environs.StorageReader.List.
-func (h *httpStorageReader) List(prefix string) ([]string, error) {
-	lbr, err := h.getListBucketResult()
-	if err != nil {
-		return nil, err
-	}
-	var names []string
-	for _, c := range lbr.Contents {
-		if strings.HasPrefix(c.Key, prefix) {
-			names = append(names, c.Key)
-		}
-	}
-	sort.Strings(names)
-	return names, nil
-}
-
-// URL implements environs.StorageReader.URL.
-func (h *httpStorageReader) URL(name string) (string, error) {
-	if strings.HasSuffix(h.url, "/") {
-		return h.url + name, nil
-	}
-	return h.url + "/" + name, nil
-}
-
-// ConsistencyStrategy is specified in the StorageReader interface.
-func (s *httpStorageReader) DefaultConsistencyStrategy() utils.AttemptStrategy {
-	return storageAttempt
-}
-
-// ShouldRetry is specified in the StorageReader interface.
-func (h *httpStorageReader) ShouldRetry(err error) bool {
-	return false
-}
-
-// getListBucketResult retrieves the index of the storage,
-func (h *httpStorageReader) getListBucketResult() (*listBucketResult, error) {
-	resp, err := http.Get(h.url)
-	if err != nil {
-		return nil, err
-	}
-	defer resp.Body.Close()
-	buf, err := ioutil.ReadAll(resp.Body)
-	if err != nil {
-		return nil, err
-	}
-	var lbr listBucketResult
-	err = xml.Unmarshal(buf, &lbr)
-	if err != nil {
-		return nil, err
-	}
-	return &lbr, nil
-=======
->>>>>>> 4e695d8e
 }