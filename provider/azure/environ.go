// Copyright 2013 Canonical Ltd.
// Licensed under the AGPLv3, see LICENCE file for details.

package azure

import (
	"encoding/base64"
	"fmt"
	"net/http"
	"regexp"
	"strings"
	"sync"
	"time"

	"launchpad.net/gwacl"

	"launchpad.net/juju-core/constraints"
	"launchpad.net/juju-core/environs"
	"launchpad.net/juju-core/environs/config"
	"launchpad.net/juju-core/environs/imagemetadata"
	"launchpad.net/juju-core/environs/instances"
	"launchpad.net/juju-core/environs/simplestreams"
	"launchpad.net/juju-core/environs/storage"
	envtools "launchpad.net/juju-core/environs/tools"
	"launchpad.net/juju-core/instance"
	"launchpad.net/juju-core/provider/common"
	"launchpad.net/juju-core/state"
	"launchpad.net/juju-core/state/api"
<<<<<<< HEAD
	"launchpad.net/juju-core/tools"
	"launchpad.net/juju-core/utils"
	"launchpad.net/juju-core/utils/set"
=======
	"launchpad.net/juju-core/utils"
	"launchpad.net/juju-core/utils/parallel"
>>>>>>> ef49a69b
)

const (
	// deploymentSlot says in which slot to deploy instances.  Azure
	// supports 'Production' or 'Staging'.
	// This provider always deploys to Production.  Think twice about
	// changing that: DNS names in the staging slot work differently from
	// those in the production slot.  In Staging, Azure assigns an
	// arbitrary hostname that we can then extract from the deployment's
	// URL.  In Production, the hostname in the deployment URL does not
	// actually seem to resolve; instead, the service name is used as the
	// DNS name, with ".cloudapp.net" appended.
	deploymentSlot = "Production"

	// Address space of the virtual network used by the nodes in this
	// environement, in CIDR notation. This is the network used for
	// machine-to-machine communication.
	networkDefinition = "10.0.0.0/8"

	// stateServerLabel is the label applied to the cloud service created
	// for state servers.
	stateServerLabel = "juju-state-server"
)

type azureEnviron struct {
	common.NopPrecheckerPolicy
	common.SupportsUnitPlacementPolicy

	// Except where indicated otherwise, all fields in this object should
	// only be accessed using a lock or a snapshot.
	sync.Mutex

	// name is immutable; it does not need locking.
	name string

	// archMutex gates access to supportedArchitectures
	archMutex sync.Mutex
	// supportedArchitectures caches the architectures
	// for which images can be instantiated.
	supportedArchitectures []string

	// ecfg is the environment's Azure-specific configuration.
	ecfg *azureEnvironConfig

	// storage is this environ's own private storage.
	storage storage.Storage

	// storageAccountKey holds an access key to this environment's
	// private storage.  This is automatically queried from Azure on
	// startup.
	storageAccountKey string
}

// azureEnviron implements Environ and HasRegion.
var _ environs.Environ = (*azureEnviron)(nil)
var _ simplestreams.HasRegion = (*azureEnviron)(nil)
var _ imagemetadata.SupportsCustomSources = (*azureEnviron)(nil)
var _ envtools.SupportsCustomSources = (*azureEnviron)(nil)

// NewEnviron creates a new azureEnviron.
func NewEnviron(cfg *config.Config) (*azureEnviron, error) {
	env := azureEnviron{name: cfg.Name()}
	err := env.SetConfig(cfg)
	if err != nil {
		return nil, err
	}

	// Set up storage.
	env.storage = &azureStorage{
		storageContext: &environStorageContext{environ: &env},
	}
	return &env, nil
}

// extractStorageKey returns the primary account key from a gwacl
// StorageAccountKeys struct, or if there is none, the secondary one.
func extractStorageKey(keys *gwacl.StorageAccountKeys) string {
	if keys.Primary != "" {
		return keys.Primary
	}
	return keys.Secondary
}

// queryStorageAccountKey retrieves the storage account's key from Azure.
func (env *azureEnviron) queryStorageAccountKey() (string, error) {
	azure, err := env.getManagementAPI()
	if err != nil {
		return "", err
	}
	defer env.releaseManagementAPI(azure)

	accountName := env.getSnapshot().ecfg.storageAccountName()
	keys, err := azure.GetStorageAccountKeys(accountName)
	if err != nil {
		return "", fmt.Errorf("cannot obtain storage account keys: %v", err)
	}

	key := extractStorageKey(keys)
	if key == "" {
		return "", fmt.Errorf("no keys available for storage account")
	}

	return key, nil
}

// Name is specified in the Environ interface.
func (env *azureEnviron) Name() string {
	return env.name
}

// getSnapshot produces an atomic shallow copy of the environment object.
// Whenever you need to access the environment object's fields without
// modifying them, get a snapshot and read its fields instead.  You will
// get a consistent view of the fields without any further locking.
// If you do need to modify the environment's fields, do not get a snapshot
// but lock the object throughout the critical section.
func (env *azureEnviron) getSnapshot() *azureEnviron {
	env.Lock()
	defer env.Unlock()

	// Copy the environment.  (Not the pointer, the environment itself.)
	// This is a shallow copy.
	snap := *env
	// Reset the snapshot's mutex, because we just copied it while we
	// were holding it.  The snapshot will have a "clean," unlocked mutex.
	snap.Mutex = sync.Mutex{}
	return &snap
}

// getAffinityGroupName returns the name of the affinity group used by all
// the Services in this environment.
func (env *azureEnviron) getAffinityGroupName() string {
	return env.getEnvPrefix() + "ag"
}

func (env *azureEnviron) createAffinityGroup() error {
	affinityGroupName := env.getAffinityGroupName()
	azure, err := env.getManagementAPI()
	if err != nil {
		return err
	}
	defer env.releaseManagementAPI(azure)
	snap := env.getSnapshot()
	location := snap.ecfg.location()
	cag := gwacl.NewCreateAffinityGroup(affinityGroupName, affinityGroupName, affinityGroupName, location)
	return azure.CreateAffinityGroup(&gwacl.CreateAffinityGroupRequest{
		CreateAffinityGroup: cag})
}

func (env *azureEnviron) deleteAffinityGroup() error {
	affinityGroupName := env.getAffinityGroupName()
	azure, err := env.getManagementAPI()
	if err != nil {
		return err
	}
	defer env.releaseManagementAPI(azure)
	return azure.DeleteAffinityGroup(&gwacl.DeleteAffinityGroupRequest{
		Name: affinityGroupName})
}

// getVirtualNetworkName returns the name of the virtual network used by all
// the VMs in this environment.
func (env *azureEnviron) getVirtualNetworkName() string {
	return env.getEnvPrefix() + "vnet"
}

func (env *azureEnviron) createVirtualNetwork() error {
	vnetName := env.getVirtualNetworkName()
	affinityGroupName := env.getAffinityGroupName()
	azure, err := env.getManagementAPI()
	if err != nil {
		return err
	}
	defer env.releaseManagementAPI(azure)
	virtualNetwork := gwacl.VirtualNetworkSite{
		Name:          vnetName,
		AffinityGroup: affinityGroupName,
		AddressSpacePrefixes: []string{
			networkDefinition,
		},
	}
	return azure.AddVirtualNetworkSite(&virtualNetwork)
}

// deleteVnetAttempt is an AttemptyStrategy for use
// when attempting delete a virtual network. This is
// necessary as Azure apparently does not release all
// references to the vnet even when all cloud services
// are deleted.
var deleteVnetAttempt = utils.AttemptStrategy{
	Total: 30 * time.Second,
	Delay: 1 * time.Second,
}

var networkInUse = regexp.MustCompile(".*The virtual network .* is currently in use.*")

func (env *azureEnviron) deleteVirtualNetwork() error {
	azure, err := env.getManagementAPI()
	if err != nil {
		return err
	}
	defer env.releaseManagementAPI(azure)
	for a := deleteVnetAttempt.Start(); a.Next(); {
		vnetName := env.getVirtualNetworkName()
		err = azure.RemoveVirtualNetworkSite(vnetName)
		if err == nil {
			return nil
		}
		if err, ok := err.(*gwacl.AzureError); ok {
			if err.StatusCode() == 400 && networkInUse.MatchString(err.Message) {
				// Retry on "virtual network XYZ is currently in use".
				continue
			}
		}
		// Any other error should be returned.
		break
	}
	return err
}

// getContainerName returns the name of the private storage account container
// that this environment is using.
func (env *azureEnviron) getContainerName() string {
	return env.getEnvPrefix() + "private"
}

// Bootstrap is specified in the Environ interface.
func (env *azureEnviron) Bootstrap(ctx environs.BootstrapContext, cons constraints.Value) (err error) {
	// The creation of the affinity group and the virtual network is specific to the Azure provider.
	err = env.createAffinityGroup()
	if err != nil {
		return err
	}
	// If we fail after this point, clean up the affinity group.
	defer func() {
		if err != nil {
			env.deleteAffinityGroup()
		}
	}()
	err = env.createVirtualNetwork()
	if err != nil {
		return err
	}
	// If we fail after this point, clean up the virtual network.
	defer func() {
		if err != nil {
			env.deleteVirtualNetwork()
		}
	}()
	err = common.Bootstrap(ctx, env, cons)
	return err
}

// StateInfo is specified in the Environ interface.
func (env *azureEnviron) StateInfo() (*state.Info, *api.Info, error) {
	return common.StateInfo(env)
}

// Config is specified in the Environ interface.
func (env *azureEnviron) Config() *config.Config {
	snap := env.getSnapshot()
	return snap.ecfg.Config
}

// SetConfig is specified in the Environ interface.
func (env *azureEnviron) SetConfig(cfg *config.Config) error {
	ecfg, err := azureEnvironProvider{}.newConfig(cfg)
	if err != nil {
		return err
	}

	env.Lock()
	defer env.Unlock()

	if env.ecfg != nil {
		_, err = azureEnvironProvider{}.Validate(cfg, env.ecfg.Config)
		if err != nil {
			return err
		}
	}

	env.ecfg = ecfg

	// Reset storage account key.  Even if we had one before, it may not
	// be appropriate for the new config.
	env.storageAccountKey = ""

	return nil
}

// attemptCreateService tries to create a new hosted service on Azure, with a
// name it chooses (based on the given prefix), but recognizes that the name
// may not be available.  If the name is not available, it does not treat that
// as an error but just returns nil.
//
// If label is non-empty, it will be used for the cloud service's label;
// otherwise, the randomly generated name will be used.
func attemptCreateService(azure *gwacl.ManagementAPI, prefix, affinityGroupName, label string) (*gwacl.CreateHostedService, error) {
	var err error
	name := gwacl.MakeRandomHostedServiceName(prefix)
	err = azure.CheckHostedServiceNameAvailability(name)
	if err != nil {
		// The calling function should retry.
		return nil, nil
	}
	if label == "" {
		label = name
	}
	req := gwacl.NewCreateHostedServiceWithLocation(name, label, "")
	req.AffinityGroup = affinityGroupName
	err = azure.AddHostedService(req)
	if err != nil {
		return nil, err
	}
	return req, nil
}

// newHostedService creates a hosted service.  It will make up a unique name,
// starting with the given prefix.
func newHostedService(azure *gwacl.ManagementAPI, prefix, affinityGroupName, label string) (*gwacl.CreateHostedService, error) {
	var err error
	var svc *gwacl.CreateHostedService
	for tries := 10; tries > 0 && err == nil && svc == nil; tries-- {
		svc, err = attemptCreateService(azure, prefix, affinityGroupName, label)
	}
	if err != nil {
		return nil, fmt.Errorf("could not create hosted service: %v", err)
	}
	if svc == nil {
		return nil, fmt.Errorf("could not come up with a unique hosted service name - is your randomizer initialized?")
	}
	return svc, nil
}

// SupportedArchitectures is specified on the EnvironCapability interface.
func (env *azureEnviron) SupportedArchitectures() ([]string, error) {
	env.archMutex.Lock()
	defer env.archMutex.Unlock()
	if env.supportedArchitectures != nil {
		return env.supportedArchitectures, nil
	}
	// Create a filter to get all images from our region and for the correct stream.
	ecfg := env.getSnapshot().ecfg
	region := ecfg.location()
	cloudSpec := simplestreams.CloudSpec{
		Region:   region,
		Endpoint: getEndpoint(region),
	}
	imageConstraint := imagemetadata.NewImageConstraint(simplestreams.LookupParams{
		CloudSpec: cloudSpec,
		Stream:    ecfg.ImageStream(),
	})
	var err error
	env.supportedArchitectures, err = common.SupportedArchitectures(env, imageConstraint)
	return env.supportedArchitectures, err
}

// SupportNetworks is specified on the EnvironCapability interface.
func (env *azureEnviron) SupportNetworks() bool {
	return false
}

// selectInstanceTypeAndImage returns the appropriate instance-type name and
// the OS image name for launching a virtual machine with the given parameters.
func (env *azureEnviron) selectInstanceTypeAndImage(constraint *instances.InstanceConstraint) (string, string, error) {
	ecfg := env.getSnapshot().ecfg
	sourceImageName := ecfg.forceImageName()
	if sourceImageName != "" {
		// Configuration forces us to use a specific image.  There may
		// not be a suitable image in the simplestreams database.
		// This means we can't use Juju's normal selection mechanism,
		// because it combines instance-type and image selection: if
		// there are no images we can use, it won't offer us an
		// instance type either.
		//
		// Select the instance type using simple, Azure-specific code.
		machineType, err := selectMachineType(gwacl.RoleSizes, defaultToBaselineSpec(constraint.Constraints))
		if err != nil {
			return "", "", err
		}
		return machineType.Name, sourceImageName, nil
	}

	// Choose the most suitable instance type and OS image, based on simplestreams information.
	spec, err := findInstanceSpec(env, constraint)
	if err != nil {
		return "", "", err
	}
	return spec.InstanceType.Id, spec.Image.Id, nil
}

// ensureCloudService returns the cloud service with
// the specified label, or creates one if there is none
// or no label is specified.
func (env *azureEnviron) ensureCloudService(azure *gwacl.ManagementAPI, label string) (service *gwacl.HostedService, serviceLabel string, err error) {
	affinityGroup := env.getAffinityGroupName()
	var serviceName string
	if label != "" {
		labelBase64 := base64.StdEncoding.EncodeToString([]byte(label))
		services, err := azure.ListHostedServices()
		if err != nil {
			return nil, "", err
		}
		for _, service := range services {
			if service.AffinityGroup != affinityGroup {
				continue
			}
			if service.Label == labelBase64 {
				serviceName = service.ServiceName
				break
			}
		}
	}
	if serviceName == "" {
		createdService, err := newHostedService(azure, env.getEnvPrefix(), affinityGroup, label)
		if err != nil {
			return nil, "", err
		}
		serviceName = createdService.ServiceName
	}
	service, err = azure.GetHostedServiceProperties(serviceName, true)
	if err != nil {
		return nil, "", err
	}
	if label == "" {
		labelBytes, err := base64.StdEncoding.DecodeString(service.Label)
		if err != nil {
			return nil, "", err
		}
		label = string(labelBytes)
	}
	return service, label, nil
}

// createInstance creates all of the Azure entities necessary for a
// new instance. This includes Cloud Service, Deployment and Role.
//
// If label is non-empty, then createInstance will assign to a Cloud
// Service with that label, if any, otherwise creating one with that
// label.
func (env *azureEnviron) createInstance(azure *gwacl.ManagementAPI, role *gwacl.Role, label string) (resultInst instance.Instance, resultErr error) {
	var inst instance.Instance
	defer func() {
		if inst != nil && resultErr != nil {
			if err := env.StopInstances([]instance.Instance{inst}); err != nil {
				// Failure upon failure. Log it, but return the original error.
				logger.Errorf("error releasing failed instance: %v", err)
			}
		}
	}()
	service, label, err := env.ensureCloudService(azure, label)
	if err != nil {
		return nil, err
	}
	if len(service.Deployments) == 0 {
		// This is a newly created cloud service, so we
		// should destroy it if anything below fails.
		defer func() {
			if resultErr != nil {
				azure.DeleteHostedService(service.ServiceName)
				// Destroying the hosted service destroys the instance,
				// so ensure StopInstances isn't called.
				inst = nil
			}
		}()
		// Create an initial deployment.
		deployment := gwacl.NewDeploymentForCreateVMDeployment(
			deploymentNameV2(service.ServiceName),
			deploymentSlot,
			label,
			[]gwacl.Role{*role},
			env.getVirtualNetworkName(),
		)
		if err := azure.AddDeployment(deployment, service.ServiceName); err != nil {
			return nil, err
		}
		service.Deployments = append(service.Deployments, *deployment)
	} else {
		// Update the deployment.
		deployment := &service.Deployments[0]
		if err := azure.AddRole(&gwacl.AddRoleRequest{
			ServiceName:      service.ServiceName,
			DeploymentName:   deployment.Name,
			PersistentVMRole: (*gwacl.PersistentVMRole)(role),
		}); err != nil {
			return nil, err
		}
		deployment.RoleList = append(deployment.RoleList, *role)
	}
	return env.getInstance(service, role.RoleName)
}

// deploymentNameV1 returns the deployment name used
// in the original implementation of the Azure provider.
func deploymentNameV1(serviceName string) string {
	return serviceName
}

// deploymentNameV2 returns the deployment name used
// in the current implementation of the Azure provider.
func deploymentNameV2(serviceName string) string {
	return serviceName + "-v2"
}

// StartInstance is specified in the InstanceBroker interface.
func (env *azureEnviron) StartInstance(args environs.StartInstanceParams) (_ instance.Instance, _ *instance.HardwareCharacteristics, err error) {

	if args.MachineConfig.HasNetworks() {
		return nil, nil, fmt.Errorf("starting instances with networks is not supported yet.")
	}

	// Declaring "err" in the function signature so that we can "defer"
	// any cleanup that needs to run during error returns.

	err = environs.FinishMachineConfig(args.MachineConfig, env.Config(), args.Constraints)
	if err != nil {
		return nil, nil, err
	}

	// Pick envtools.  Needed for the custom data (which is what we normally
	// call userdata).
	args.MachineConfig.Tools = args.Tools[0]
	logger.Infof("picked tools %q", args.MachineConfig.Tools)

	// Compose userdata.
	userData, err := makeCustomData(args.MachineConfig)
	if err != nil {
		return nil, nil, fmt.Errorf("custom data: %v", err)
	}

	azure, err := env.getManagementAPI()
	if err != nil {
		return nil, nil, err
	}
	defer env.releaseManagementAPI(azure)

<<<<<<< HEAD
	location := env.getSnapshot().ecfg.location()
	series := possibleTools.OneSeries()
	instanceType, sourceImageName, err := env.selectInstanceTypeAndImage(cons, series, location)
=======
	snap := env.getSnapshot()
	location := snap.ecfg.location()
	service, err := newHostedService(azure.ManagementAPI, env.getEnvPrefix(), env.getAffinityGroupName(), location)
	if err != nil {
		return nil, nil, err
	}
	serviceName := service.ServiceName

	// If we fail after this point, clean up the hosted service.
	defer func() {
		if err != nil {
			azure.DestroyHostedService(
				&gwacl.DestroyHostedServiceRequest{
					ServiceName: serviceName,
				})
		}
	}()

	instanceType, sourceImageName, err := env.selectInstanceTypeAndImage(&instances.InstanceConstraint{
		Region:      location,
		Series:      args.Tools.OneSeries(),
		Arches:      args.Tools.Arches(),
		Constraints: args.Constraints,
	})
>>>>>>> ef49a69b
	if err != nil {
		return nil, nil, err
	}

	// We use the cloud service label as a way to group instances with
	// the same affinity, so that machines can be be allocated to the
	// same availability set.
	var label string
	if machineConfig.StateServer {
		// All state servers are grouped together.
		label = stateServerLabel
	} else {
		// TODO(axw) 2014-03-10 #1229411
		// Choose a label based on the service name of the unit
		// that is deployed to the machine.
	}

	vhd := env.newOSDisk(sourceImageName)
	// If we're creating machine-0, we'll want to expose port 22.
	// All other machines get an auto-generated public port for SSH.
	role := env.newRole(instanceType, vhd, userData, machineConfig.StateServer)
	inst, err := env.createInstance(azure.ManagementAPI, role, label)
	if err != nil {
		return nil, nil, err
	}
	// TODO(bug 1193998) - return instance hardware characteristics as well
	return inst, &instance.HardwareCharacteristics{}, nil
}

// getInstance returns an up-to-date version of the instance with the given
// name.
func (env *azureEnviron) getInstance(hostedService *gwacl.HostedService, roleName string) (instance.Instance, error) {
	if n := len(hostedService.Deployments); n != 1 {
		return nil, fmt.Errorf("expected one deployment for %q, got %d", hostedService.ServiceName, n)
	}
	deployment := &hostedService.Deployments[0]

	var maskStateServerPorts bool
	var instanceId instance.Id
	switch deployment.Name {
	case deploymentNameV1(hostedService.ServiceName):
		// Old style instance.
		instanceId = instance.Id(hostedService.ServiceName)
		if n := len(deployment.RoleList); n != 1 {
			return nil, fmt.Errorf("expected one role for %q, got %d", deployment.Name, n)
		}
		roleName = deployment.RoleList[0].RoleName
		// In the old implementation of the Azure provider,
		// all machines opened the state and API server ports.
		maskStateServerPorts = true

	case deploymentNameV2(hostedService.ServiceName):
		instanceId = instance.Id(fmt.Sprintf("%s-%s", hostedService.ServiceName, roleName))
		// Newly created state server machines are put into
		// the cloud service with the stateServerLabel label.
		if decoded, err := base64.StdEncoding.DecodeString(hostedService.Label); err == nil {
			maskStateServerPorts = string(decoded) == stateServerLabel
		}
	}

	var roleInstance *gwacl.RoleInstance
	for _, role := range deployment.RoleInstanceList {
		if role.RoleName == roleName {
			roleInstance = &role
			break
		}
	}

	instance := &azureInstance{
		environ:              env,
		hostedService:        &hostedService.HostedServiceDescriptor,
		instanceId:           instanceId,
		deploymentName:       deployment.Name,
		roleName:             roleName,
		roleInstance:         roleInstance,
		maskStateServerPorts: maskStateServerPorts,
	}
	return instance, nil
}

// newOSDisk creates a gwacl.OSVirtualHardDisk object suitable for an
// Azure Virtual Machine.
func (env *azureEnviron) newOSDisk(sourceImageName string) *gwacl.OSVirtualHardDisk {
	vhdName := gwacl.MakeRandomDiskName("juju")
	vhdPath := fmt.Sprintf("vhds/%s", vhdName)
	snap := env.getSnapshot()
	storageAccount := snap.ecfg.storageAccountName()
	mediaLink := gwacl.CreateVirtualHardDiskMediaLink(storageAccount, vhdPath)
	// The disk label is optional and the disk name can be omitted if
	// mediaLink is provided.
	return gwacl.NewOSVirtualHardDisk("", "", "", mediaLink, sourceImageName, "Linux")
}

// getInitialEndpoints returns a slice of the endpoints every instance should have open
// (ssh port, etc).
func (env *azureEnviron) getInitialEndpoints(stateServer bool) []gwacl.InputEndpoint {
	// TODO(axw) either proxy ssh traffic through one of the
	// randomly chosen VMs to the internal address, or otherwise
	// don't load balance SSH and provide a way of getting the
	// local port.
	cfg := env.Config()
	endpoints := []gwacl.InputEndpoint{{
		LocalPort: 22,
		Name:      "sshport",
		Port:      22,
		Protocol:  "tcp",
	}}
	if stateServer {
		endpoints = append(endpoints, []gwacl.InputEndpoint{{
			LocalPort: cfg.StatePort(),
			Port:      cfg.StatePort(),
			Protocol:  "tcp",
			Name:      "stateport",
		}, {
			LocalPort: cfg.APIPort(),
			Port:      cfg.APIPort(),
			Protocol:  "tcp",
			Name:      "apiport",
		}}...)
	}
	for i, endpoint := range endpoints {
		endpoint.LoadBalancedEndpointSetName = endpoint.Name
		endpoint.LoadBalancerProbe = &gwacl.LoadBalancerProbe{
			Port:     endpoint.Port,
			Protocol: "TCP",
		}
		endpoints[i] = endpoint
	}
	return endpoints
}

// newRole creates a gwacl.Role object (an Azure Virtual Machine) which uses
// the given Virtual Hard Drive.
//
// The VM will have:
// - an 'ubuntu' user defined with an unguessable (randomly generated) password
// - its ssh port (TCP 22) open
// (if a state server)
// - its state port (TCP mongoDB) port open
// - its API port (TCP) open
//
// roleSize is the name of one of Azure's machine types, e.g. ExtraSmall,
// Large, A6 etc.
func (env *azureEnviron) newRole(roleSize string, vhd *gwacl.OSVirtualHardDisk, userData string, stateServer bool) *gwacl.Role {
	roleName := gwacl.MakeRandomRoleName("juju")
	// Create a Linux Configuration with the username and the password
	// empty and disable SSH with password authentication.
	hostname := roleName
	username := "ubuntu"
	password := gwacl.MakeRandomPassword()
	linuxConfigurationSet := gwacl.NewLinuxProvisioningConfigurationSet(hostname, username, password, userData, "true")
	// Generate a Network Configuration with the initially required ports open.
	networkConfigurationSet := gwacl.NewNetworkConfigurationSet(env.getInitialEndpoints(stateServer), nil)
	role := gwacl.NewRole(
		roleSize, roleName, vhd,
		[]gwacl.ConfigurationSet{*linuxConfigurationSet, *networkConfigurationSet},
	)
	role.AvailabilitySetName = "juju"
	return role
}

// StartInstance is specified in the InstanceBroker interface.
func (env *azureEnviron) StopInstances(instances []instance.Instance) error {
	context, err := env.getManagementAPI()
	if err != nil {
		return err
	}
	defer env.releaseManagementAPI(context)

	// Map services to role names we want to delete.
	serviceInstances := make(map[string]map[string]bool)
	for _, instance := range instances {
		instance, ok := instance.(*azureInstance)
		if !ok {
			continue
		}
		serviceName := instance.hostedService.ServiceName
		deleteRoleNames, ok := serviceInstances[serviceName]
		if !ok {
			deleteRoleNames = make(map[string]bool)
			serviceInstances[serviceName] = deleteRoleNames
		}
		deleteRoleNames[instance.roleName] = true
	}

	// Load the properties of each service, so we know whether to
	// delete the entire service.
	//
	// Note: concurrent operations on Affinity Groups have been
	// found to cause conflict responses, so we do everything serially.
	for serviceName, deleteRoleNames := range serviceInstances {
		service, err := context.GetHostedServiceProperties(serviceName, true)
		if err != nil {
			return err
		} else if len(service.Deployments) != 1 {
			continue
		}
		// Filter the instances that have no corresponding role.
		var roleNames set.Strings
		for _, role := range service.Deployments[0].RoleList {
			roleNames.Add(role.RoleName)
		}
		for roleName := range deleteRoleNames {
			if !roleNames.Contains(roleName) {
				delete(deleteRoleNames, roleName)
			}
		}
		// If we're deleting all the roles, we need to delete the
		// entire cloud service or we'll get an error.
		if len(deleteRoleNames) == roleNames.Size() {
			if err := context.DeleteHostedService(serviceName); err != nil {
				return err
			}
		} else {
			for roleName := range deleteRoleNames {
				if err := context.DeleteRole(&gwacl.DeleteRoleRequest{
					ServiceName:    serviceName,
					DeploymentName: service.Deployments[0].Name,
					RoleName:       roleName,
					DeleteMedia:    true,
				}); err != nil {
					return err
				}
			}
		}
	}
	return nil
}

// destroyAllServices destroys all Cloud Services and deployments contained.
// This is needed to clean up broken environments, in which there are cloud
// services with no deployments.
func (env *azureEnviron) destroyAllServices() error {
	context, err := env.getManagementAPI()
	if err != nil {
		return err
	}
	defer env.releaseManagementAPI(context)

	request := &gwacl.ListPrefixedHostedServicesRequest{ServiceNamePrefix: env.getEnvPrefix()}
	services, err := context.ListPrefixedHostedServices(request)
	if err != nil {
		return err
	}
	for _, service := range services {
		if err := context.DeleteHostedService(service.ServiceName); err != nil {
			return err
		}
	}
	return nil
}

// Instances is specified in the Environ interface.
func (env *azureEnviron) Instances(ids []instance.Id) ([]instance.Instance, error) {
	context, err := env.getManagementAPI()
	if err != nil {
		return nil, err
	}
	defer env.releaseManagementAPI(context)

	type instanceId struct {
		serviceName, roleName string
	}

	prefix := env.getEnvPrefix()
	instancesIds := make([]instanceId, len(ids))
	var serviceNames set.Strings
	for i, id := range ids {
		if !strings.HasPrefix(string(id), prefix) {
			continue
		}
		fields := strings.Split(string(id)[len(prefix):], "-")
		serviceName := prefix + fields[0]
		var roleName string
		if len(fields) > 1 {
			roleName = fields[1]
		}
		instancesIds[i] = instanceId{
			serviceName: serviceName,
			roleName:    roleName,
		}
		serviceNames.Add(serviceName)
	}

	// Map service names to gwacl.HostedServices.
	services, err := context.ListSpecificHostedServices(&gwacl.ListSpecificHostedServicesRequest{
		ServiceNames: serviceNames.Values(),
	})
	if err != nil {
		return nil, err
	}
	if len(services) == 0 {
		return nil, environs.ErrNoInstances
	}
	hostedServices := make(map[string]*gwacl.HostedService)
	for _, s := range services {
		hostedService, err := context.GetHostedServiceProperties(s.ServiceName, true)
		if err != nil {
			return nil, err
		}
		hostedServices[s.ServiceName] = hostedService
	}

	err = nil
	instances := make([]instance.Instance, len(ids))
	for i, id := range instancesIds {
		if id.serviceName == "" {
			// Previously determined to be an invalid instance ID.
			continue
		}
		hostedService := hostedServices[id.serviceName]
		instance, err := env.getInstance(hostedService, id.roleName)
		if err == nil {
			instances[i] = instance
		} else {
			logger.Debugf("failed to get instance for role %q in service %q: %v", id.roleName, hostedService.ServiceName, err)
		}
	}
	for _, instance := range instances {
		if instance == nil {
			err = environs.ErrPartialInstances
		}
	}
	return instances, err
}

// AllInstances is specified in the InstanceBroker interface.
func (env *azureEnviron) AllInstances() ([]instance.Instance, error) {
	// The instance list is built using the list of all the Azure
	// Services (instance==service).
	// Acquire management API object.
	context, err := env.getManagementAPI()
	if err != nil {
		return nil, err
	}
	defer env.releaseManagementAPI(context)

	request := &gwacl.ListPrefixedHostedServicesRequest{ServiceNamePrefix: env.getEnvPrefix()}
	serviceDescriptors, err := context.ListPrefixedHostedServices(request)
	if err != nil {
		return nil, err
	}

	var instances []instance.Instance
	for _, sd := range serviceDescriptors {
		hostedService, err := context.GetHostedServiceProperties(sd.ServiceName, true)
		if err != nil {
			return nil, err
		} else if len(hostedService.Deployments) != 1 {
			continue
		}
		deployment := &hostedService.Deployments[0]
		for _, role := range deployment.RoleList {
			instance, err := env.getInstance(hostedService, role.RoleName)
			if err != nil {
				return nil, err
			}
			instances = append(instances, instance)
		}
	}
	return instances, nil
}

// getEnvPrefix returns the prefix used to name the objects specific to this
// environment.
func (env *azureEnviron) getEnvPrefix() string {
	return fmt.Sprintf("juju-%s-", env.Name())
}

// Storage is specified in the Environ interface.
func (env *azureEnviron) Storage() storage.Storage {
	return env.getSnapshot().storage
}

// Destroy is specified in the Environ interface.
func (env *azureEnviron) Destroy() error {
	logger.Debugf("destroying environment %q", env.name)

	// Stop all instances.
	if err := env.destroyAllServices(); err != nil {
		return fmt.Errorf("cannot destroy instances: %v", err)
	}

	// Delete vnet and affinity group.
	if err := env.deleteVirtualNetwork(); err != nil {
		return fmt.Errorf("cannot delete the environment's virtual network: %v", err)
	}
	if err := env.deleteAffinityGroup(); err != nil {
		return fmt.Errorf("cannot delete the environment's affinity group: %v", err)
	}

	// Delete storage.
	// Deleting the storage is done last so that if something fails
	// half way through the Destroy() method, the storage won't be cleaned
	// up and thus an attempt to re-boostrap the environment will lead to
	// a "error: environment is already bootstrapped" error.
	if err := env.Storage().RemoveAll(); err != nil {
		return fmt.Errorf("cannot clean up storage: %v", err)
	}
	return nil
}

// OpenPorts is specified in the Environ interface. However, Azure does not
// support the global firewall mode.
func (env *azureEnviron) OpenPorts(ports []instance.Port) error {
	return nil
}

// ClosePorts is specified in the Environ interface. However, Azure does not
// support the global firewall mode.
func (env *azureEnviron) ClosePorts(ports []instance.Port) error {
	return nil
}

// Ports is specified in the Environ interface.
func (env *azureEnviron) Ports() ([]instance.Port, error) {
	// TODO: implement this.
	return []instance.Port{}, nil
}

// Provider is specified in the Environ interface.
func (env *azureEnviron) Provider() environs.EnvironProvider {
	return azureEnvironProvider{}
}

// azureManagementContext wraps two things: a gwacl.ManagementAPI (effectively
// a session on the Azure management API) and a tempCertFile, which keeps track
// of the temporary certificate file that needs to be deleted once we're done
// with this particular session.
// Since it embeds *gwacl.ManagementAPI, you can use it much as if it were a
// pointer to a ManagementAPI object.  Just don't forget to release it after
// use.
type azureManagementContext struct {
	*gwacl.ManagementAPI
	certFile *tempCertFile
}

var (
	retryPolicy = gwacl.RetryPolicy{
		NbRetries: 6,
		HttpStatusCodes: []int{
			http.StatusConflict,
			http.StatusRequestTimeout,
			http.StatusInternalServerError,
			http.StatusServiceUnavailable,
		},
		Delay: 10 * time.Second}
)

// getManagementAPI obtains a context object for interfacing with Azure's
// management API.
// For now, each invocation just returns a separate object.  This is probably
// wasteful (each context gets its own SSL connection) and may need optimizing
// later.
func (env *azureEnviron) getManagementAPI() (*azureManagementContext, error) {
	snap := env.getSnapshot()
	subscription := snap.ecfg.managementSubscriptionId()
	certData := snap.ecfg.managementCertificate()
	certFile, err := newTempCertFile([]byte(certData))
	if err != nil {
		return nil, err
	}
	// After this point, if we need to leave prematurely, we should clean
	// up that certificate file.
	location := snap.ecfg.location()
	mgtAPI, err := gwacl.NewManagementAPIWithRetryPolicy(subscription, certFile.Path(), location, retryPolicy)
	if err != nil {
		certFile.Delete()
		return nil, err
	}
	context := azureManagementContext{
		ManagementAPI: mgtAPI,
		certFile:      certFile,
	}
	return &context, nil
}

// releaseManagementAPI frees up a context object obtained through
// getManagementAPI.
func (env *azureEnviron) releaseManagementAPI(context *azureManagementContext) {
	// Be tolerant to incomplete context objects, in case we ever get
	// called during cleanup of a failed attempt to create one.
	if context == nil || context.certFile == nil {
		return
	}
	// For now, all that needs doing is to delete the temporary certificate
	// file.  We may do cleverer things later, such as connection pooling
	// where this method returns a context to the pool.
	context.certFile.Delete()
}

// updateStorageAccountKey queries the storage account key, and updates the
// version cached in env.storageAccountKey.
//
// It takes a snapshot in order to preserve transactional integrity relative
// to the snapshot's starting state, without having to lock the environment
// for the duration.  If there is a conflicting change to env relative to the
// state recorded in the snapshot, this function will fail.
func (env *azureEnviron) updateStorageAccountKey(snapshot *azureEnviron) (string, error) {
	// This method follows an RCU pattern, an optimistic technique to
	// implement atomic read-update transactions: get a consistent snapshot
	// of state; process data; enter critical section; check for conflicts;
	// write back changes.  The advantage is that there are no long-held
	// locks, in particular while waiting for the request to Azure to
	// complete.
	// "Get a consistent snapshot of state" is the caller's responsibility.
	// The caller can use env.getSnapshot().

	// Process data: get a current account key from Azure.
	key, err := env.queryStorageAccountKey()
	if err != nil {
		return "", err
	}

	// Enter critical section.
	env.Lock()
	defer env.Unlock()

	// Check for conflicts: is the config still what it was?
	if env.ecfg != snapshot.ecfg {
		// The environment has been reconfigured while we were
		// working on this, so the key we just get may not be
		// appropriate any longer.  So fail.
		// Whatever we were doing isn't likely to be right any more
		// anyway.  Otherwise, it might be worth returning the key
		// just in case it still works, and proceed without updating
		// env.storageAccountKey.
		return "", fmt.Errorf("environment was reconfigured")
	}

	// Write back changes.
	env.storageAccountKey = key
	return key, nil
}

// getStorageContext obtains a context object for interfacing with Azure's
// storage API.
// For now, each invocation just returns a separate object.  This is probably
// wasteful (each context gets its own SSL connection) and may need optimizing
// later.
func (env *azureEnviron) getStorageContext() (*gwacl.StorageContext, error) {
	snap := env.getSnapshot()
	key := snap.storageAccountKey
	if key == "" {
		// We don't know the storage-account key yet.  Request it.
		var err error
		key, err = env.updateStorageAccountKey(snap)
		if err != nil {
			return nil, err
		}
	}
	context := gwacl.StorageContext{
		Account:       snap.ecfg.storageAccountName(),
		Key:           key,
		AzureEndpoint: gwacl.GetEndpoint(snap.ecfg.location()),
		RetryPolicy:   retryPolicy,
	}
	return &context, nil
}

// baseURLs specifies an Azure specific location where we look for simplestreams information.
// It contains the central databases for the released and daily streams, but this may
// become more configurable.  This variable is here as a placeholder, but also
// as an injection point for tests.
var baseURLs = []string{}

// GetImageSources returns a list of sources which are used to search for simplestreams image metadata.
func (env *azureEnviron) GetImageSources() ([]simplestreams.DataSource, error) {
	sources := make([]simplestreams.DataSource, 1+len(baseURLs))
	sources[0] = storage.NewStorageSimpleStreamsDataSource("cloud storage", env.Storage(), storage.BaseImagesPath)
	for i, url := range baseURLs {
		sources[i+1] = simplestreams.NewURLDataSource("Azure base URL", url, utils.VerifySSLHostnames)
	}
	return sources, nil
}

// GetToolsSources returns a list of sources which are used to search for simplestreams tools metadata.
func (env *azureEnviron) GetToolsSources() ([]simplestreams.DataSource, error) {
	// Add the simplestreams source off the control bucket.
	sources := []simplestreams.DataSource{
		storage.NewStorageSimpleStreamsDataSource("cloud storage", env.Storage(), storage.BaseToolsPath)}
	return sources, nil
}

// getImageMetadataSigningRequired returns whether this environment requires
// image metadata from Simplestreams to be signed.
func (env *azureEnviron) getImageMetadataSigningRequired() bool {
	// Hard-coded to true for now.  Once we support custom base URLs,
	// this may have to change.
	return true
}

// Region is specified in the HasRegion interface.
func (env *azureEnviron) Region() (simplestreams.CloudSpec, error) {
	ecfg := env.getSnapshot().ecfg
	return simplestreams.CloudSpec{
		Region:   ecfg.location(),
		Endpoint: string(gwacl.GetEndpoint(ecfg.location())),
	}, nil
}<|MERGE_RESOLUTION|>--- conflicted
+++ resolved
@@ -26,14 +26,9 @@
 	"launchpad.net/juju-core/provider/common"
 	"launchpad.net/juju-core/state"
 	"launchpad.net/juju-core/state/api"
-<<<<<<< HEAD
-	"launchpad.net/juju-core/tools"
+	"launchpad.net/juju-core/state/api/params"
 	"launchpad.net/juju-core/utils"
 	"launchpad.net/juju-core/utils/set"
-=======
-	"launchpad.net/juju-core/utils"
-	"launchpad.net/juju-core/utils/parallel"
->>>>>>> ef49a69b
 )
 
 const (
@@ -328,10 +323,7 @@
 // name it chooses (based on the given prefix), but recognizes that the name
 // may not be available.  If the name is not available, it does not treat that
 // as an error but just returns nil.
-//
-// If label is non-empty, it will be used for the cloud service's label;
-// otherwise, the randomly generated name will be used.
-func attemptCreateService(azure *gwacl.ManagementAPI, prefix, affinityGroupName, label string) (*gwacl.CreateHostedService, error) {
+func attemptCreateService(azure *gwacl.ManagementAPI, prefix, affinityGroupName string) (*gwacl.CreateHostedService, error) {
 	var err error
 	name := gwacl.MakeRandomHostedServiceName(prefix)
 	err = azure.CheckHostedServiceNameAvailability(name)
@@ -339,10 +331,7 @@
 		// The calling function should retry.
 		return nil, nil
 	}
-	if label == "" {
-		label = name
-	}
-	req := gwacl.NewCreateHostedServiceWithLocation(name, label, "")
+	req := gwacl.NewCreateHostedServiceWithLocation(name, name, "")
 	req.AffinityGroup = affinityGroupName
 	err = azure.AddHostedService(req)
 	if err != nil {
@@ -353,19 +342,19 @@
 
 // newHostedService creates a hosted service.  It will make up a unique name,
 // starting with the given prefix.
-func newHostedService(azure *gwacl.ManagementAPI, prefix, affinityGroupName, label string) (*gwacl.CreateHostedService, error) {
+func newHostedService(azure *gwacl.ManagementAPI, prefix, affinityGroupName string) (*gwacl.HostedService, error) {
 	var err error
-	var svc *gwacl.CreateHostedService
-	for tries := 10; tries > 0 && err == nil && svc == nil; tries-- {
-		svc, err = attemptCreateService(azure, prefix, affinityGroupName, label)
+	var createdService *gwacl.CreateHostedService
+	for tries := 10; tries > 0 && err == nil && createdService == nil; tries-- {
+		createdService, err = attemptCreateService(azure, prefix, affinityGroupName)
 	}
 	if err != nil {
 		return nil, fmt.Errorf("could not create hosted service: %v", err)
 	}
-	if svc == nil {
+	if createdService == nil {
 		return nil, fmt.Errorf("could not come up with a unique hosted service name - is your randomizer initialized?")
 	}
-	return svc, nil
+	return azure.GetHostedServiceProperties(createdService.ServiceName, true)
 }
 
 // SupportedArchitectures is specified on the EnvironCapability interface.
@@ -425,56 +414,13 @@
 	return spec.InstanceType.Id, spec.Image.Id, nil
 }
 
-// ensureCloudService returns the cloud service with
-// the specified label, or creates one if there is none
-// or no label is specified.
-func (env *azureEnviron) ensureCloudService(azure *gwacl.ManagementAPI, label string) (service *gwacl.HostedService, serviceLabel string, err error) {
-	affinityGroup := env.getAffinityGroupName()
-	var serviceName string
-	if label != "" {
-		labelBase64 := base64.StdEncoding.EncodeToString([]byte(label))
-		services, err := azure.ListHostedServices()
-		if err != nil {
-			return nil, "", err
-		}
-		for _, service := range services {
-			if service.AffinityGroup != affinityGroup {
-				continue
-			}
-			if service.Label == labelBase64 {
-				serviceName = service.ServiceName
-				break
-			}
-		}
-	}
-	if serviceName == "" {
-		createdService, err := newHostedService(azure, env.getEnvPrefix(), affinityGroup, label)
-		if err != nil {
-			return nil, "", err
-		}
-		serviceName = createdService.ServiceName
-	}
-	service, err = azure.GetHostedServiceProperties(serviceName, true)
-	if err != nil {
-		return nil, "", err
-	}
-	if label == "" {
-		labelBytes, err := base64.StdEncoding.DecodeString(service.Label)
-		if err != nil {
-			return nil, "", err
-		}
-		label = string(labelBytes)
-	}
-	return service, label, nil
-}
-
 // createInstance creates all of the Azure entities necessary for a
 // new instance. This includes Cloud Service, Deployment and Role.
 //
-// If label is non-empty, then createInstance will assign to a Cloud
-// Service with that label, if any, otherwise creating one with that
-// label.
-func (env *azureEnviron) createInstance(azure *gwacl.ManagementAPI, role *gwacl.Role, label string) (resultInst instance.Instance, resultErr error) {
+// If serviceName is non-empty, then createInstance will assign to
+// the Cloud Service with that name. Otherwise, a new Cloud Service
+// will be created.
+func (env *azureEnviron) createInstance(azure *gwacl.ManagementAPI, role *gwacl.Role, serviceName string) (resultInst instance.Instance, resultErr error) {
 	var inst instance.Instance
 	defer func() {
 		if inst != nil && resultErr != nil {
@@ -484,7 +430,13 @@
 			}
 		}
 	}()
-	service, label, err := env.ensureCloudService(azure, label)
+	var err error
+	var service *gwacl.HostedService
+	if serviceName != "" {
+		service, err = azure.GetHostedServiceProperties(serviceName, true)
+	} else {
+		service, err = newHostedService(azure, env.getEnvPrefix(), env.getAffinityGroupName())
+	}
 	if err != nil {
 		return nil, err
 	}
@@ -503,7 +455,7 @@
 		deployment := gwacl.NewDeploymentForCreateVMDeployment(
 			deploymentNameV2(service.ServiceName),
 			deploymentSlot,
-			label,
+			deploymentNameV2(service.ServiceName),
 			[]gwacl.Role{*role},
 			env.getVirtualNetworkName(),
 		)
@@ -570,36 +522,13 @@
 	}
 	defer env.releaseManagementAPI(azure)
 
-<<<<<<< HEAD
 	location := env.getSnapshot().ecfg.location()
-	series := possibleTools.OneSeries()
-	instanceType, sourceImageName, err := env.selectInstanceTypeAndImage(cons, series, location)
-=======
-	snap := env.getSnapshot()
-	location := snap.ecfg.location()
-	service, err := newHostedService(azure.ManagementAPI, env.getEnvPrefix(), env.getAffinityGroupName(), location)
-	if err != nil {
-		return nil, nil, err
-	}
-	serviceName := service.ServiceName
-
-	// If we fail after this point, clean up the hosted service.
-	defer func() {
-		if err != nil {
-			azure.DestroyHostedService(
-				&gwacl.DestroyHostedServiceRequest{
-					ServiceName: serviceName,
-				})
-		}
-	}()
-
 	instanceType, sourceImageName, err := env.selectInstanceTypeAndImage(&instances.InstanceConstraint{
 		Region:      location,
 		Series:      args.Tools.OneSeries(),
 		Arches:      args.Tools.Arches(),
 		Constraints: args.Constraints,
 	})
->>>>>>> ef49a69b
 	if err != nil {
 		return nil, nil, err
 	}
@@ -607,21 +536,34 @@
 	// We use the cloud service label as a way to group instances with
 	// the same affinity, so that machines can be be allocated to the
 	// same availability set.
-	var label string
-	if machineConfig.StateServer {
-		// All state servers are grouped together.
-		label = stateServerLabel
-	} else {
-		// TODO(axw) 2014-03-10 #1229411
-		// Choose a label based on the service name of the unit
-		// that is deployed to the machine.
+	var cloudServiceName string
+	// TODO(axw) replace "false &&" with mode check once
+	// availability-sets-enabled change is landed.
+	if false && args.DistributionGroup != nil {
+		instanceIds, err := args.DistributionGroup()
+		if err != nil {
+			return nil, nil, err
+		}
+		for _, id := range instanceIds {
+			cloudServiceName, _ = env.splitInstanceId(id)
+			if cloudServiceName != "" {
+				break
+			}
+		}
 	}
 
 	vhd := env.newOSDisk(sourceImageName)
 	// If we're creating machine-0, we'll want to expose port 22.
 	// All other machines get an auto-generated public port for SSH.
-	role := env.newRole(instanceType, vhd, userData, machineConfig.StateServer)
-	inst, err := env.createInstance(azure.ManagementAPI, role, label)
+	stateServer := false
+	for _, job := range args.MachineConfig.Jobs {
+		if job == params.JobManageEnviron {
+			stateServer = true
+			break
+		}
+	}
+	role := env.newRole(instanceType, vhd, userData, stateServer)
+	inst, err := env.createInstance(azure.ManagementAPI, role, cloudServiceName)
 	if err != nil {
 		return nil, nil, err
 	}
@@ -852,6 +794,23 @@
 	return nil
 }
 
+// splitInstanceId splits the specified instance.Id into its
+// cloud-service and role parts. Both values will be empty
+// if the instance-id is non-matching, and role will be empty
+// for legacy instance-ids.
+func (env *azureEnviron) splitInstanceId(id instance.Id) (service, role string) {
+	prefix := env.getEnvPrefix()
+	if !strings.HasPrefix(string(id), prefix) {
+		return "", ""
+	}
+	fields := strings.Split(string(id)[len(prefix):], "-")
+	service = prefix + fields[0]
+	if len(fields) > 1 {
+		role = fields[1]
+	}
+	return service, role
+}
+
 // Instances is specified in the Environ interface.
 func (env *azureEnviron) Instances(ids []instance.Id) ([]instance.Instance, error) {
 	context, err := env.getManagementAPI()
@@ -864,18 +823,12 @@
 		serviceName, roleName string
 	}
 
-	prefix := env.getEnvPrefix()
 	instancesIds := make([]instanceId, len(ids))
 	var serviceNames set.Strings
 	for i, id := range ids {
-		if !strings.HasPrefix(string(id), prefix) {
+		serviceName, roleName := env.splitInstanceId(id)
+		if serviceName == "" {
 			continue
-		}
-		fields := strings.Split(string(id)[len(prefix):], "-")
-		serviceName := prefix + fields[0]
-		var roleName string
-		if len(fields) > 1 {
-			roleName = fields[1]
 		}
 		instancesIds[i] = instanceId{
 			serviceName: serviceName,
